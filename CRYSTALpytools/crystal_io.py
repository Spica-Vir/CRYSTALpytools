--- conflicted
+++ resolved
@@ -171,11 +171,7 @@
 
 
 class Crystal_output:
-<<<<<<< HEAD
     """This class reads a CRYSTAL output and generates an object."""
-=======
-    # This class reads a CRYSTAL output and generates an object
->>>>>>> b3e7efb9
 
     def __init__(self):
         # Initialise the Crystal_output
