--- conflicted
+++ resolved
@@ -155,12 +155,8 @@
         vacuum (float): Vacuum distance. Unit: Angstrom. If none, set the
             ``pbc`` attribute of Pymatgen object. Low dimensional systems only.
         molecule (bool): Generate a Molecule Pymatgen object for 0D structures.
-<<<<<<< HEAD
         pseudo_atoms (list): Pseudoatom list. The number is the atom number+200
-        
-=======
-
->>>>>>> b26f3e45
+
     Returns:
         Structure or Molecule: Pymatgen Structure or Molecule object.
     """
@@ -216,15 +212,12 @@
         else:
             pbc = (True, True, False)
 
-<<<<<<< HEAD
     #Convert the pseudopotential atoms to their original atomic number
-    atomic_numbers = np.array(gui.atom_number)%200          
+    atomic_numbers = np.array(gui.atom_number)%200
 
     return Structure(gui.lattice, atomic_numbers, gui.atom_positions, coords_are_cartesian=True)
-=======
     if gui.dimensionality == 3:
         pbc = (True, True, True)
->>>>>>> b26f3e45
 
     latt = Lattice(gui.lattice, pbc=pbc)
 
@@ -407,12 +400,9 @@
             if ``symmetry=True``.
     """
     from CRYSTALpytools.crystal_io import Crystal_gui
-<<<<<<< HEAD
     from pymatgen.symmetry.analyzer import SpacegroupAnalyzer,PointGroupAnalyzer
-=======
     from CRYSTALpytools.geometry import get_sg_symmops
     from pymatgen.symmetry.analyzer import SpacegroupAnalyzer
->>>>>>> b26f3e45
     from pymatgen.core.surface import center_slab
     from pymatgen.core.structure import Structure, Molecule
 
@@ -432,7 +422,6 @@
             pbc = structure.pbc
 
     gui = Crystal_gui()
-<<<<<<< HEAD
     dimensionality = pbc.count(True)
 
     if dimensionality == 0 and 'Molecule' in str(type(structure)):
@@ -445,7 +434,7 @@
         molecule = Molecule(structure.species,
                             [i.coords for i in structure.sites],
                             structure.charge,
-                            [i.properties for i in struc.sites]) 
+                            [i.properties for i in struc.sites])
         is_molecule = True # 0D object called as molecule
     elif dimensionality > 0 and 'Molecule' in str(type(structure)):
         warnings.warn('Dimensionality is set to 1-3, but the structure is a molecule. Periodicity will be added.')
@@ -465,7 +454,7 @@
             for symmop in symmops:
 
                 if np.all(symmop.translation_vector == 0.):
-    
+
                     n_symmops += 1
                     gui.symmops.extend(symmop.rotation_matrix.tolist())
                     gui.symmops.append(symmop.translation_vector.tolist())
@@ -482,31 +471,6 @@
         gui.atom_positions = molecule.cart_coords.tolist()
     else: # 1-3D
         if dimensionality == 2:
-=======
-    gui.dimensionality = pbc.count(True)
-
-    # Vacuum distance
-    latt_mx = np.eye(3)*500
-    if vacuum != None:
-        thickness_x = np.amax(structure.cart_coords[:, 0]) - np.amin(structure.cart_coords[:, 0])
-        thickness_y = np.amax(structure.cart_coords[:, 1]) - np.amin(structure.cart_coords[:, 1])
-        thickness_z = np.amax(structure.cart_coords[:, 2]) - np.amin(structure.cart_coords[:, 2])
-        latt_mx[0, 0] = thickness_x + vacuum
-        latt_mx[1, 1] = thickness_y + vacuum
-        latt_mx[2, 2] = thickness_z + vacuum
-
-    if gui.dimensionality == 0: # 0D
-        gui.lattice = latt_mx
-        gui.n_atoms = structure.num_sites
-        gui.space_group = 1
-        gui.symmops = []
-        gui.n_symmops = 1
-        gui.symmops = np.vstack([np.eye(3), [0.0,0.0,0.0]])
-        gui.atom_number = list(structure.atomic_numbers)
-        gui.atom_positions = structure.cart_coords.tolist()
-    else: # 1-3D, rotation and add vacuum layer
-        if gui.dimensionality == 2:
->>>>>>> b26f3e45
             if pbc[0] == False: # X no periodicity
                 warnings.warn('The non-periodic direction will be rotated to z axis.')
                 rot = np.array([[0, 0, 1], [1, 0, 0], [0, 1, 0]], dtype=float)
@@ -572,7 +536,6 @@
                 translation = np.array([0.0, 0.0, -0.5])
                 structure.translate_sites(list(range(structure.num_sites)),
                                           translation, to_unit_cell=False)
-<<<<<<< HEAD
 
                 sg = SpacegroupAnalyzer(structure)
                 ops = sg.get_symmetry_operations(cartesian=True)
@@ -585,10 +548,6 @@
                 gui.n_symmops = n_symmops
 
 
-=======
-                # Geometry not refined
-                _, gui.n_symmops, gui.symmops = get_sg_symmops(structure, **kwargs)
->>>>>>> b26f3e45
             else:
                 warnings.warn('Check the polymer is correctly centered in the cell and that the correct symmops are used.')
         else:
@@ -608,4 +567,4 @@
     if gui_file != None:
         gui.write_gui(gui_file, symm=symmetry)
 
-    return gui
+    return gui