--- conflicted
+++ resolved
@@ -3,14 +3,6 @@
 """
 Created on 29/03/2022
 """
-
-
-<<<<<<< HEAD
-from tkinter import Y
-=======
-from email.errors import CloseBoundaryNotFoundDefect
->>>>>>> edc9ea51
-
 
 def plot_cry_bands(bands, k_labels=None, energy_range=None, title=False, not_scaled=False, save_to_file=False, mode='single', linestl='-',
                    linewidth=1, color='blue', fermi='forestgreen', k_range=None, labels=None, figsize=None, scheme=None,
