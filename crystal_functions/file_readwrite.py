--- conflicted
+++ resolved
@@ -1499,10 +1499,7 @@
                     j += 1
         #return self
 
-'''#TESTING
-Crystal_density('../../../cmsg_icl/density-matrix/data/system_guessp.f98')'''
-
-<<<<<<< HEAD
+
 def cry_combine_density(density1, density2, density3, new_density='new_density.f98', spin_pol=False):
     #WORK IN PROGRESS:
      #it only works with ghost atoms at the moment
@@ -1512,16 +1509,6 @@
     #density2 is the second density matrix file
     #density3 is the density matrix file for the whole system
     #new_density is the name of the new density matrix
-=======
-def cry_combine_density(density1, density2, new_density='new_density.f98', spin_pol=False):
-    # WORK IN PROGRESS:
-    # it only works with ghost atoms at the moment
-
-    # Returns the combined density matrix
-    # density1 is the first density matrix file
-    # density2 is the second density matrix file
-    # new_density is the name of the new density matrix
->>>>>>> 7f811732
     # spin_pol == False means the system is not spin polarised
 
     import sys
