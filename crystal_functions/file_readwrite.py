#!/usr/bin/env python3
# -*- coding: utf-8 -*-
"""
Created on Fri Nov 19 18:28:28 2021
<<<<<<< HEAD

TO DO:
- write_cry_input: add symmetry via pymatgen
- move writecry to crystal_input 
=======
>>>>>>> 99e256ec
"""


class Crystal_input:
    # This creates a crystal_input object

    def __init__(self, input_name):
        import sys

        self.name = input_name
        try:
            if input_name[-3:] != 'd12':
                input_name = input_name+'.d12'
            file = open(input_name, 'r')
            data = file.readlines()
            file.close()
        except:
            print('EXITING: a .d12 file needs to be specified')
            sys.exit(1)

        if 'BASISSET\n' in data:
            end_index = []
            if 'OPTGEOM\n' in data:
                end_index = [i for i, s in enumerate(data) if 'END' in s]
                end_index.insert(1, data.index('BASISSET\n')+1)
            else:
                end_index.append(data.index('BASISSET\n')-1)
                end_index.append(data.index('BASISSET\n')+1)
                end_index.extend([i for i, s in enumerate(
                    data[end_index[1]:]) if 'END' in s])
            self.is_basisset = True
        else:
            end_index = [i for i, s in enumerate(data) if 'END' in s]
            self.is_basisset = False
        self.geom_block = []
        #self.optgeom_block = []
        self.bs_block = []
        self.func_block = []
        self.scf_block = []

        if len(end_index) == 4:
            self.geom_block = data[:end_index[0]+1]
            #self.optgeom_block = []
            self.bs_block = data[end_index[0]+1:end_index[1]+1]
            self.func_block = data[end_index[1]+1:end_index[2]+1]
            # The following loop ensures that keyword+values (such as TOLINTEG 7 7 7 7 14
            # are written as a list)
            for i in range(end_index[2]+1, end_index[-1]):
                if data[i+1][0].isnumeric():
                    self.scf_block.append([data[i], data[i+1]])
                else:
                    if data[i][0].isalpha():
                        self.scf_block.append(data[i])
                    else:
                        pass
            # The loop cannot go over the last element
            self.scf_block.append('ENDSCF\n')
            # This is the old one, remove if not needed: self.scf_block = data[end_index[2]+1:]
        elif len(end_index) == 5:
            self.geom_block = data[:end_index[1]+1]
            #self.optgeom_block = data[end_index[0]+1:end_index[1]+1]
            self.bs_block = data[end_index[1]+1:end_index[2]+1]
            self.func_block = data[end_index[2]+1:end_index[3]+1]
            # The following loop ensures that keyword+values (such as TOLINTEG 7 7 7 7 14
            # are written as a list)
            for i in range(end_index[3]+1, end_index[-1]):
                if data[i+1][0].isnumeric():
                    self.scf_block.append([data[i], data[i+1]])
                else:
                    if data[i][0].isalpha():
                        self.scf_block.append(data[i])
                    else:
                        pass
            # The loop cannot go over the last element
            self.scf_block.append('ENDSCF\n')

    def add_ghost(self, ghost_atoms):
        if self.is_basisset == True:
            self.bs_block.append('GHOSTS\n')
            self.bs_block.append('%s\n' % len(ghost_atoms))
            self.bs_block.append(' '.join([str(x) for x in ghost_atoms])+'\n')
        else:
            self.bs_block.insert(-1, 'GHOSTS\n')
            self.bs_block.insert(-1, '%s\n' % len(ghost_atoms))
            self.bs_block.insert(-1, ' '.join([str(x)
                                 for x in ghost_atoms])+'\n')

    def opt_to_sp(self):

        if 'OPTGEOM\n' in self.geom_block:
            init = self.geom_block.index('OPTGEOM\n')
            final = self.geom_block.index('END\n')
            del self.geom_block[init:final+1]

    def sp_to_opt(self):
        if 'OPTGEOM\n' not in self.geom_block:
            if self.is_basisset == True:
                self.geom_block.append('OPTGEOM\n')
                self.geom_block.append('END\n')
            else:
                self.geom_block.insert(-1, 'OPTGEOM\n')
                self.geom_block.insert(-1, 'END\n')


'''###TESTING
mgo = Crystal_input('examples/data/mgo.d12')
mgo.add_ghost([1,2,3])     
#print(mgo.name)
#print(mgo.scf_block)
#mgo.scf_block.remove('DIIS\n')
#print(mgo.scf_block)'''


class Crystal_output:
    # This class reads a CRYSTAL output and generates an object

    def __init__(self, output_name):

        import sys
        import re

        self.name = output_name
        # Check if the file exists
        try:
            if output_name[-3:] != 'out' and output_name[-4:] != 'outp':
                output_name = output_name+'.out'
            file = open(output_name, 'r')
            self.data = file.readlines()
            file.close()
        except:
            print('EXITING: a .out file needs to be specified')
            sys.exit(1)

        # Check the calculation converged
        self.converged = False

        for i, line in enumerate(self.data[::-1]):
            if re.match(r'^ EEEEEEEEEE TERMINATION', line):
                self.converged = True
                # This is the end of output
                self.eoo = len(self.data)-1-i
                break

        if self.converged == False:
            self.eoo = len(self.data)
            #print('WARNING: the calculation did not converge. Proceed with care!')

<<<<<<< HEAD
    def final_energy(self):

        import re

        self.energy = None
        for line in self.data[self.eoo::-1]:
            if re.match(r'\s\W OPT END - CONVERGED', line) != None:
                self.energy = float(line.split()[7])*27.2114
            elif re.match(r'^ == SCF ENDED', line) != None:
                self.energy = float(line.split()[8])*27.2114

        if self.energy == None:
            print('WARNING: no final energy found in the output file. energy = None')

        return self.energy

    def scf_convergence(self, all_cycles=False):

=======
    def get_dimensionality(self):

        import re
        
        for line in self.data:
            if re.match(r'\sGEOMETRY FOR WAVE FUNCTION - DIMENSIONALITY OF THE SYSTEM',line) != None:
                self.dimensionality = int(line.split()[9])    
                return self.dimensionality
        
    def get_final_energy(self): 
        
        import re
        
        self.final_energy = None
        for line in self.data[self.eoo::-1]:
            if re.match(r'\s\W OPT END - CONVERGED',line) != None:
                self.final_energy = float(line.split()[7])*27.2114
            elif re.match(r'^ == SCF ENDED',line) != None:
                self.final_energy =  float(line.split()[8])*27.2114 
        
        if self.final_energy == None:
            print('WARNING: no final energy found in the output file. energy = None')
        
        return self.final_energy
    
    def get_scf_convergence(self,all_cycles=False):
        
>>>>>>> 99e256ec
        import re
        import numpy as np

        self.scf_energy = []
        self.scf_deltae = []

        scf_energy = []
        scf_deltae = []

        for line in self.data:

            if re.match(r'^ CYC ', line):
                scf_energy.append(float(line.split()[3]))
                scf_deltae.append(float(line.split()[5]))

            if re.match(r'^ == SCF ENDED - CONVERGENCE ON ENERGY', line):
                if all_cycles == False:
                    self.scf_energy = np.array(scf_energy)*27.2114
                    self.scf_deltae = np.array(scf_deltae)*27.2114

                    return self.scf_energy, self.scf_deltae

                elif all_cycles == True:
                    self.scf_energy.append(scf_energy)
                    self.scf_deltae.append(scf_deltae)
                    scf_energy = []
<<<<<<< HEAD
                    scf_deltae = []
=======
                    scf_deltae = []    

            self.scf_convergence = [self.scf_energy, self.scf_deltae]
        return self.scf_convergence
>>>>>>> 99e256ec

        return self.scf_energy, self.scf_deltae

    def get_num_cycles(self):

        import re

        for line in self.data[::-1]:
            if re.match(r'^ CYC ', line):
                self.num_cycles = int(line.split()[1])
                return self.num_cycles
        return None

    def get_fermi_energy(self):

        import re
<<<<<<< HEAD

        self.efermi = None

        for i, line in enumerate(self.data[len(self.data)::-1]):
            # This is in case the .out is from a DOSS calculation
            if re.match(r'^ TTTTTTTTTTTTTTTTTTTTTTTTTTTTTT BAND', self.data[len(self.data)-(i+4)]) != None:
                for j, line1 in enumerate(self.data[len(self.data)-i::-1]):
                    if re.match(r'^ ENERGY RANGE ', line1):
                        self.efermi = float(line1.split()[7])*27.2114
                        # Define from what type of calcualtion the Fermi energy was exctracted
                        self.efermi_from = 'band'
                        break
            # This is in case the .out is from a DOSS calculation
            if re.match(r'^ TTTTTTTTTTTTTTTTTTTTTTTTTTTTTT DOSS', self.data[len(self.data)-(i+4)]) != None:
                for j, line1 in enumerate(self.data[len(self.data)-i::-1]):
                    if re.match(r'^ N. OF SCF CYCLES ', line1):
                        self.efermi = float(line1.split()[7])*27.2114
                        # Define from what type of calcualtion the Fermi energy was exctracted
                        self.efermi_from = 'doss'
                        break
            # This is in case the .out is from a sp/optgeom calculation
            # For non metals think about top valence band
            else:
                for j, line1 in enumerate(self.data[:i:-1]):
                    if re.match(r'^   FERMI ENERGY:', line1) != None:
                        self.efermi = float(line1.split()[2])*27.2114
                        self.efermi_from = 'scf'
                        break
                    if re.match(r'^ POSSIBLY CONDUCTING STATE - EFERMI', line1) != None:
                        self.efermi = float(line1.split()[5]) * 27.2114
                        self.efermi_from = 'scf'
                        break
                if self.efermi == None:
                    for j, line1 in enumerate(self.data[:i:-1]):
                        if re.match(r'^ TOP OF VALENCE BANDS', line1) != None:
                            self.efermi = float(line1.split()[10])*27.2114
                            self.efermi_from = 'scf_top_valence'
                            break

        if self.efermi == None:
            print('WARNING: no Fermi energy found in the output file. efermi = None')

        return self.efermi

    def primitive_lattice(self, initial=True):
        # Initial = False reads the last lattice vectors. Useful in case of optgeom
=======
        
        self.fermi_energy = None
        
        for i,line in enumerate(self.data[len(self.data)::-1]):     
            #This is in case the .out is from a DOSS calculation
            if re.match(r'^ TTTTTTTTTTTTTTTTTTTTTTTTTTTTTT BAND',self.data[len(self.data)-(i+4)]) != None:
                for j,line1 in enumerate(self.data[len(self.data)-i::-1]):
                    if re.match(r'^ ENERGY RANGE ',line1):
                        self.fermi_energy = float(line1.split()[7])*27.2114  
                        #Define from what type of calcualtion the Fermi energy was exctracted
                        self.efermi_from = 'band'
                        break
            #This is in case the .out is from a DOSS calculation  
            if re.match(r'^ TTTTTTTTTTTTTTTTTTTTTTTTTTTTTT DOSS',self.data[len(self.data)-(i+4)]) != None:
                for j,line1 in enumerate(self.data[len(self.data)-i::-1]):
                    if re.match(r'^ N. OF SCF CYCLES ',line1):
                        self.fermi_energy = float(line1.split()[7])*27.2114  
                        #Define from what type of calcualtion the Fermi energy was exctracted
                        self.efermi_from = 'doss'
                        break
            #This is in case the .out is from a sp/optgeom calculation
            #For non metals think about top valence band
            else:      
                for j,line1 in enumerate(self.data[:i:-1]):
                    if re.match(r'^   FERMI ENERGY:',line1) != None:
                        self.fermi_energy = float(line1.split()[2])*27.2114
                        self.efermi_from = 'scf'
                        break
                    if re.match(r'^ POSSIBLY CONDUCTING STATE - EFERMI',line1) != None:
                        self.fermi_energy = float(line1.split()[5]) * 27.2114
                        self.efermi_from = 'scf'
                        break
                if self.fermi_energy == None:
                    for j,line1 in enumerate(self.data[:i:-1]):
                        if re.match(r'^ TOP OF VALENCE BANDS',line1) != None:
                            self.fermi_energy = float(line1.split()[10])*27.2114
                            self.efermi_from = 'scf_top_valence'
                            break
        
        if self.fermi_energy == None:
            print('WARNING: no Fermi energy found in the output file. efermi = None')

        return self.fermi_energy
            
    def get_primitive_lattice(self,initial=True):
        #Initial = False reads the last lattice vectors. Useful in case of optgeom
>>>>>>> 99e256ec
        import re
        import numpy as np

        lattice = []
        self.primitive_lattice = None
        if initial == True:
            for i, line in enumerate(self.data):
                if re.match(r'^ DIRECT LATTICE VECTORS CARTESIAN', line):
                    for j in range(i+2, i+5):
                        lattice_line = [float(n) for n in self.data[j].split()]
                        lattice.append(lattice_line)
                    self.primitive_lattice = np.array(lattice)
                    break
        elif initial == False:
            for i, line in enumerate(self.data[::-1]):
                if re.match(r'^ DIRECT LATTICE VECTORS CARTESIAN', line):
                    for j in range(len(self.data)-i+1, len(self.data)-i+4):
                        lattice_line = [float(n) for n in self.data[j].split()]
                        lattice.append(lattice_line)
                    self.primitive_lattice = np.array(lattice)
                    break

<<<<<<< HEAD
        if lattice == []:
            print('WARNING: no lattice vectors found in the output file. lattice = []')

        return self.primitive_vectors

    def reciprocal_lattice(self, initial=True):
=======
                
        
        if lattice == []:
            print('WARNING: no lattice vectors found in the output file. lattice = []')
        
        return self.primitive_lattice
    
    def get_reciprocal_lattice(self,initial=True):
>>>>>>> 99e256ec
        import re
        import numpy as np

        lattice = []
        if initial == True:
            for i, line in enumerate(self.data):
                if re.match(r'^ DIRECT LATTICE VECTORS COMPON. \(A.U.\)', line):
                    for j in range(i+2, i+5):
                        lattice_line = [
                            float(n)/0.52917721067121 for n in self.data[j].split()[3:]]
                        lattice.append(lattice_line)
                    self.reciprocal_lattice = np.array(lattice)
                    return self.reciprocal_lattice
        elif initial == False:
            for i, line in enumerate(self.data[::-1]):
                if re.match(r'^ DIRECT LATTICE VECTORS COMPON. \(A.U.\)', line):
                    for j in range(len(self.data)-i+1, len(self.data)-i+4):
                        lattice_line = [
                            float(n)/0.52917721067121 for n in self.data[j].split()[3:]]
                        lattice.append(lattice_line)
<<<<<<< HEAD
                    self.reciprocal_vectors = np.array(lattice)
                    return self.reciprocal_vectors
=======
                    self.reciprocal_lattice = np.array(lattice)
                    return self.reciprocal_lattice
        
        return None
            
>>>>>>> 99e256ec

    def get_band_gap(self):  # ,spin_pol=False):
        import re
        import numpy as np

        self.spin_pol = False
        for line in self.data:
            if re.match(r'^ SPIN POLARIZED', line):
                self.spin_pol = True
                break

        for i, line in enumerate(self.data[len(self.data)::-1]):
            if self.spin_pol == False:
                if re.match(r'^\s\w+\s\w+ BAND GAP', line):
                    self.band_gap = float(line.split()[4])
                    return self.band_gap
                elif re.match(r'^\s\w+ ENERGY BAND GAP', line):
                    self.band_gap = float(line.split()[4])
                    return self.band_gap
                elif re.match(r'^ POSSIBLY CONDUCTING STATE', line):
                    self.band_gap = False
                    return self.band_gap
            else:
                # This might need some more work
                band_gap_spin = []
                if re.match(r'\s+ BETA \s+ ELECTRONS', line):
                    band_gap_spin.append(
                        float(self.data[len(self.data)-i-3].split()[4]))
                    band_gap_spin.append(
                        float(self.data[len(self.data)-i+3].split()[4]))
                    self.band_gap = np.array(band_gap_spin)
                    return self.band_gap
        if band_gap_spin == []:
<<<<<<< HEAD
            print('DEV WARNING: check this output and the band gap function in code_io')
            # elif re.match(r'^\s\w+ ENERGY BAND GAP',line1) != None:
            #band_gap = [float(data[len(data)-i-j-7].split()[4]),float(line1.split()[4])]

    def extract_last_geom(self, write_gui_file=True, print_cart=False):
=======
            print('DEV WARNING: check this output and the band gap function in file_readwrite')
                #elif re.match(r'^\s\w+ ENERGY BAND GAP',line1) != None:
                    #band_gap = [float(data[len(data)-i-j-7].split()[4]),float(line1.split()[4])]

    def get_last_geom(self,write_gui_file=True,symm_info='pymatgen'):
>>>>>>> 99e256ec
        import re
        from mendeleev import element
        import numpy as np
        import sys
<<<<<<< HEAD

        self.primitive_lattice(initial=False)

=======
        from pymatgen.core.structure import Structure
        
        
        self.get_primitive_lattice(initial=False)
        
>>>>>>> 99e256ec
        self.opt_converged = False
        for line in self.data:
            if re.match(r'^  FINAL OPTIMIZED GEOMETRY', line):
                self.opt_converged = True
                break

        for i, line in enumerate(self.data):
            if re.match(r' TRANSFORMATION MATRIX PRIMITIVE-CRYSTALLOGRAPHIC CELL', line):
                trans_matrix_flat = [float(x) for x in self.data[i+1].split()]
                self.trans_matrix = []
                for i in range(0, len(trans_matrix_flat), 3):
                    self.trans_matrix.append(trans_matrix_flat[i:i+3])
                self.trans_matrix = np.array(self.trans_matrix)

        for i, line in enumerate(self.data[len(self.data)::-1]):
            if re.match(r'^ T = ATOM BELONGING TO THE ASYMMETRIC UNIT', line):
                self.n_atoms = int(self.data[len(self.data)-i-3].split()[0])
                self.atom_positions = []
                self.atom_symbols = []
                self.atom_numbers = []
                for j in range(self.n_atoms):
                    atom_line = self.data[len(
                        self.data)-i-2-int(self.n_atoms)+j].split()[3:]
                    self.atom_symbols.append(str(atom_line[0]))
                    self.atom_positions.append(
                        [float(x) for x in atom_line[1:]])  # These are fractional
                a, b, c, alpha, beta, gamma = self.data[len(
                    self.data)-i-2-int(self.n_atoms)-5].split()
                # DELout2cif(file_name,a,b,c,alpha,beta,gamma,atom_positions)
                #DELout_name = str(file_name[:-4]+'.cif')
<<<<<<< HEAD
                for atom in self.atom_symbols:
                    self.atom_numbers.append(
                        element(atom.capitalize()).atomic_number)

                self.atom_positions_cart = np.matmul(
                    np.array(self.atom_positions), self.primitive_vectors)
=======
                for atom in self.atom_symbols:    
                    self.atom_numbers.append(element(atom.capitalize()).atomic_number)
                
                    
                self.atom_positions_cart = np.matmul(np.array(self.atom_positions),self.primitive_lattice)              
>>>>>>> 99e256ec
                self.cart_coords = []
                for i in range(len(self.atom_numbers)):
                    self.cart_coords.append([self.atom_numbers[i], self.atom_positions_cart[i]
                                            [0], self.atom_positions_cart[i][1], self.atom_positions_cart[i][2]])
                self.cart_coords = np.array(self.cart_coords)
<<<<<<< HEAD

                if print_cart == True:

                    print(self.cart_coords)

                if write_gui_file == True:
                    # Write the gui file
                    # This is a duplication from write_gui, but the input is different
                    # It requires both the output and gui files with the same name and in the same directory
                    if self.name[-3:] == 'out':
                        gui_file = self.name[:-4]+'.gui'

                    elif self.name[-4:] == 'outp':
                        gui_file = self.name[:-5]+'.gui'
                    else:
                        gui_file = self.name+'.gui'

                    try:
                        file = open(gui_file, 'r')
                        gui_data = file.readlines()
                        file.close()
                    except:
                        print(
                            'EXITING: a .gui file with the same name as the input need to be present in the directory.')
                        sys.exit(1)

                    # Replace the lattice vectors with the optimised ones
                    for i, vector in enumerate(self.primitive_lattice(initial=False).tolist()):
                        gui_data[i+1] = ' '.join([str(x) for x in vector])+'\n'

                    n_symmops = int(gui_data[4])
                    for i in range(len(self.atom_numbers)):
                        gui_data[i+n_symmops*4+6] = '{} {}\n'.format(
                            self.atom_numbers[i], ' '.join(str(x) for x in self.atom_positions_cart[i][:]))

                    with open(gui_file[:-4]+'_last.gui', 'w') as file:
                        for line in gui_data:
                            file.writelines(line)

    def symm_ops(self):
=======
                
                
                if write_gui_file == True:                                    
                    #Write the gui file 
                    #This is a duplication from write_gui, but the input is different
                    #It requires both the output and gui files with the same name and in the same directory
                    if symm_info == 'pymatgen':
                        if self.name[-3:] == 'out':
                            gui_file = self.name[:-4]+'.gui'
                
                        elif self.name[-4:] == 'outp':
                            gui_file = self.name[:-5]+'.gui'
                        else:
                            gui_file = self.name+'.gui'
                        
                        structure = Structure(self.get_primitive_lattice(initial=False), self.atom_numbers, 
                              self.atom_positions_cart, coords_are_cartesian=True)
                        write_cry_gui(gui_file,structure)
                    else:
                        gui_file = symm_info
                        try:   
                            file = open(gui_file, 'r')
                            gui_data = file.readlines()
                            file.close()
                        except:
                            print('EXITING: a .gui file with the same name as the input need to be present in the directory.')
                            sys.exit(1)
                            
                        #Replace the lattice vectors with the optimised ones
                        for i,vector in enumerate(self.get_primitive_lattice(initial=False).tolist()):
                            gui_data[i+1]= ' '.join([str(x) for x in vector])+'\n'
        
                        n_symmops = int(gui_data[4])
                        for i in range(len(self.atom_numbers)):
                            gui_data[i+n_symmops*4+6] = '{} {}\n'.format(self.atom_numbers[i],' '.join(str(x) for x in self.atom_positions_cart[i][:]))
                        
                        with open(gui_file[:-4]+'_last.gui','w') as file:
                            for line in gui_data:
                                file.writelines(line)
        self.last_geom = [self.primitive_lattice.tolist(), self.atom_numbers, self.atom_positions_cart.tolist()]
        return self.last_geom
        
    def get_symm_ops(self):
>>>>>>> 99e256ec
        import re
        import numpy as np

        symmops = []

<<<<<<< HEAD
        for i, line in enumerate(self.data):
            if re.match(r'^ \*\*\*\*   \d+ SYMMOPS - TRANSLATORS IN FRACTIONAL UNITS', line):
                self.n_symmpos = int(line.split()[1])
                for j in range(0, self.n_symmpos):
                    symmops.append(self.data[i+3+j].split()[2:])
                self.symmops = np.array(symmops)

                return self.symmops

    def forces(self, initial=False, grad=False):
=======
        for i,line in enumerate(self.data):
            if re.match(r'^ \*\*\*\*   \d+ SYMMOPS - TRANSLATORS IN FRACTIONAL UNITS',line):
                self.n_symm_ops = int(line.split()[1])
                for j in range(0,self.n_symm_ops):
                    symmops.append(self.data[i+3+j].split()[2:])
                self.symm_ops = np.array(symmops)
                
                return self.symm_ops
    
    def get_forces(self,initial=False,grad=False):
>>>>>>> 99e256ec
        import re
        import numpy as np

        self.forces_atoms = []
        self.forces_cell = []
        # Number of atoms
        for i, line in enumerate(self.data[len(self.data)::-1]):
            if re.match(r'^ T = ATOM BELONGING TO THE ASYMMETRIC UNIT', line):
                self.n_atoms = int(self.data[len(self.data)-i-3].split()[0])
                break

        if grad == True:
            self.grad = []
            self.rms_grad = []
            self.disp = []
            self.rms_disp = []
            for i, line in enumerate(self.data):
                if re.match(r'^ MAX GRADIENT', line):
                    self.grad.append(line.split()[2])
                if re.match(r'^ RMS GRADIENT', line):
                    self.rms_grad.append(line.split()[2])
                if re.match(r'^ MAX DISPLAC.', line):
                    self.disp.append(line.split()[2])
                if re.match(r'^ RMS DISPLAC.', line):
                    self.rms_disp.append(line.split()[2])

        if initial == True:
            for i, line in enumerate(self.data):
                if re.match(r'^ CARTESIAN FORCES IN HARTREE/BOHR \(ANALYTICAL\)', line):
                    for j in range(i+2, i+2+self.n_atoms):
                        self.forces_atoms.append(
                            [float(x) for x in self.data[j].split()[2:]])
                    self.forces_atoms = np.array(self.forces_atoms)
                if re.match(r'^ GRADIENT WITH RESPECT TO THE CELL PARAMETER IN HARTREE/BOHR', line):
                    for j in range(i+4, i+7):
                        self.forces_cell.append(
                            [float(x) for x in self.data[j].split()])
                    self.forces_cell = np.array(self.forces_cell)
<<<<<<< HEAD
                    return self.forces_atoms, self.forces_cell

=======
                    self.forces = [self.forces_cell,self.forces_atoms]
                    return self.forces
                
>>>>>>> 99e256ec
        elif initial == False:
            for i, line in enumerate(self.data[::-1]):
                if re.match(r'^ GRADIENT WITH RESPECT TO THE CELL PARAMETER IN HARTREE/BOHR', line):
                    for j in range(len(self.data)-i+3, len(self.data)-i+6):
                        self.forces_cell.append(
                            [float(x) for x in self.data[j].split()])
                    self.forces_cell = np.array(self.forces_cell)

                if re.match(r'^ CARTESIAN FORCES IN HARTREE/BOHR \(ANALYTICAL\)', line):
                    for j in range(len(self.data)-i+1, len(self.data)-i+1+self.n_atoms):
                        self.forces_atoms.append(
                            [float(x) for x in self.data[j].split()[2:]])
                    self.forces_atoms = np.array(self.forces_atoms)
                    self.forces = [self.forces_cell,self.forces_atoms]
                    return self.forces
        

    def get_mulliken_charges(self):
        
        import re

        self.mulliken_charges = []
        for i,line in enumerate(self.data):
                if re.match(r'^ MULLIKEN POPULATION ANALYSIS',line):
                    for j in range(len(self.data[i:])):
                        line1 = self.data[i+4+j].split()
                        if line1 == []:
                            return self.mulliken_charges
                        elif line1[0].isdigit() == True:
                            self.mulliken_charges.append(float(line1[3]))
                              

    def get_config_analysis(self):
        import re
        import numpy as np

        try:
            begin = self.data.index(
                '                             CONFIGURATION ANALYSIS\n')
        except:
            return "WARNING: this is not a CONFCNT analysis."

        for i, line in enumerate(self.data[begin:]):
            if re.match(r'^ COMPOSITION', line):
                self.n_classes = line.split()[9]
                original_atom = str(line.split()[2])
                begin = begin+i

        non_subs = []
        subs = []
        class_index = []
        config_list = []

        for line in self.data[begin:]:
            if not re.match(r'^   WARNING', line):
                config_list.extend(line.split())
        config_list = np.array(config_list)
        warning = np.where(config_list == 'WARNING')
        config_list = np.delete(config_list, warning)
        atom1_begin = np.where(config_list == original_atom)[0]
        atom1_end = np.where(
            config_list == '--------------------------------------------------------------------------')[0]
        atom2_begin = np.where(config_list == 'XX')[0]
        atom2_end = np.where(
            config_list == '<><><><><><><><><><><><><><><><><><><><><><><><><><><><><><><><><><><>')[0]
        end = np.where(
            config_list == '===============================================================================')[0][-1]
        atom2_end = np.append(atom2_end, end)
        atom_type1 = []
        atom_type2 = []
        config_list = config_list.tolist()
<<<<<<< HEAD
        # print(len(atom1_begin),len(atom2_begin),len(atom1_end),len(atom2_end))
        for i in range(len(atom1_end)):
            # print(i,atom2_begin[i],atom2_end[i],config_list[atom2_begin[i]],config_list[atom2_end[i]])
            atom_type1.append(
                [int(x) for x in config_list[atom1_begin[i+1]+1:atom1_end[i]]])
            atom_type2.append(
                [int(x) for x in config_list[atom2_begin[i]+1:atom2_end[i]]])

        self.atom_type1 = atom_type1
        self.atom_type2 = atom_type2
        # print(atom_type1)
        # print(config_list)
        #print(np.where(config_list == 'TI')[0])

        '''non_subs = []
        subs = []
        class_index = []
        for i, line in enumerate(self.data[begin:]):
            if line.split()[0] == 'CLASS':
                class_index.append(begin+i)
        print(self.data[class_index[0]])'''
=======
        for i in range(len(atom1_end)):
            atom_type1.append([int(x) for x in config_list[atom1_begin[i+1]+1:atom1_end[i]]])
            atom_type2.append([int(x) for x in config_list[atom2_begin[i]+1:atom2_end[i]]])

        self.atom_type1 = atom_type1
        self.atom_type2 = atom_type2
        return [self.atom_type1, self.atom_type2]
        
>>>>>>> 99e256ec


# TESTING
#a = Crystal_output('../examples/data/mgo_optgeom.out')
#a = Crystal_output('../examples/data/LTS_CONFCNT_ONLY')
# print(a.config_analysis())
# print('final_energy\n',a.final_energy())
# print('fermi\n',a.fermi_energy())
# print('primitive\n',a.primitive_lattice(initial=False))
# print('band_gap\n',a.band_gap())
# print('spin\n',a.spin_pol)
# print('reciprocal\n',a.reciprocal_lattice())
#print('last geom\n',a.extract_last_geom(print_cart=False))
<<<<<<< HEAD
# print('symmops\n',a.symm_ops())
# print('forces\n',a.forces(gradient=True))
# print('grad\n',a.grad)
# print('scf convergence\n',a.scf_convergence(all_cycles=True))'''
=======
#print('symmops\n',a.symm_ops())
#print('forces\n',a.forces(gradient=True))
#print('grad\n',a.grad)
#print('scf convergence\n',a.scf_convergence(all_cycles=True))'''
#print(a.get_mulliken_charges())

class Properties_input:
    #This creates a crystal_input object
    
    def __init__(self,input_name=None):
        import sys
        
        self.name = input_name
        if input_name is not None:
            try: 
                if input_name[-3:] != 'd12':
                    input_name = input_name+'.d12'
                file = open(input_name, 'r')
                self.data = file.readlines()
                file.close()
            except:
                print('EXITING: a .d3 file needs to be specified')
                sys.exit(1)
        
            if 'NEWK\n' in self.data:
                self.is_newk = True
                self.newk_block = self.data[0:2]
                self.property_block = self.data[2:]
            else:
                self.is_newk = False
                self.property_block = self.data

    def make_newk_block(self,shrink1,shrink2,Fermi=1,print_option=0,title=None):
        self.newk_block = ['NEWK\n','%s %s\n' %(shrink1,shrink2),
                    '%s %s\n'%(Fermi,print_option)]

        return self.newk_block


    def make_bands_block(self,k_path,n_kpoints,first_band,last_band,print_eig=0,print_option=1,
          title='BAND STRUCTURE CALCULATION'):
        #k_path can be:
            ##list of list
            ##pymatgen HighSymmKpath object
        
        import numpy as np
        import sys
        
        bands_block = []
        
        if 'HighSymmKpath' in str(type(k_path)):
            k_path_flat = [item for sublist in k_path.kpath['path'] for item in sublist]
            k_path_pmg = []
            for i in k_path_flat:
                #This is a pmg HighSymmKpath object
                k_path_pmg.append(k_path.kpath['kpoints'][i].tolist())  
            k_path = np.array(k_path_pmg)
        
        elif type(k_path[0]) == list:
            #This is a list of lists
            k_path = np.array(k_path)           
        
        else:    
            print('EXITING: k_path type must be a list of list (k coordinates) or\
                a pymatgen HighSymmKpath object. %s selected' %type(k_path) )
            sys.exit(1)
        
        k_unique = np.unique(k_path)
        
        #Find the shrinking factor
        k_unique = np.array(np.around(k_unique,4)*10000,dtype=int)
        if len(k_unique) > 2:
            gcd = np.gcd.reduce(k_unique) 
        else:
            gcd = np.gcd(k_unique[0],k_unique[1])
        k_path = np.array((k_path/gcd)*10000,dtype=int)
        shrink = int(10000/gcd)
        
        bands_block.append('BAND\n')
        bands_block.append(title+'\n')
        
        bands_block.append(str(len(k_path)-1)+' '+str(shrink)+' '+str(n_kpoints)+
                        ' '+str(first_band)+' '+str(last_band)+' '+
                        str(print_option)+' '+str(print_eig)+'\n')
        
        
        #Add the symmetry lines
        for i in range(len(k_path[:-1])):
            bands_block.append(' '.join([str(x) for x in k_path[i]])+'  '+
                            ' '.join([str(x) for x in k_path[i+1]])+'\n')
        
        bands_block.append('END\n')
        
        self.bands_block = bands_block

        return self.bands_block      

    def make_doss_block(self,n_points=200,band_range=None,e_range=None,plotting_option=2,
             poly=12,print_option=1):
        #e_range in eV
        import sys
        
        doss_block = []
        if band_range == None and e_range == None:
            print('EXITING: please specify either band_range or e_range. None selected')
            sys.exit(1)
        elif band_range != None and e_range != None:
            print('EXITING: please specify either band_range or e_range. Both selected')
            sys.exit(1)
        elif type(band_range) == list and len(band_range) == 2:
            doss_range = band_range
        elif type(e_range) == list and len(e_range) == 2:
            doss_range = [-1,-1]
            
        else:
            print('EXITING: either the band_range argument or the e_range argument\
                do not match the required format (2 item list)')
            sys.exit(1)
        
        doss_block.append('DOSS\n')
        doss_block.append(str(0)+' '+str(n_points)+' '+str(doss_range[0])+' '+
                        str(doss_range[1])+' '+str(plotting_option)+' '+str(poly)+' '+
                        str(print_option)+'\n')
        
        if doss_range == [-1,-1]:
            doss_block.append(str(e_range[0]/27.2114)+' '+str(e_range[1]/27.2114)+'\n')
        
        doss_block.append('END\n')
        
        self.doss_block = doss_block
>>>>>>> 99e256ec

        return self.doss_block
    
    def make_pdoss_block(self,projections,proj_type='atom',output_file=None,n_points=200,band_range=None,
              e_range=None,plotting_option=2,poly=12,print_option=1):

        #projections is a list of lists
        import sys
        from crystal_functions.file_readwrite import Crystal_output
        
        pdoss_block = []
        if band_range == None and e_range == None:
            print('EXITING: please specify either band_range or e_range. None selected')
            sys.exit(1)
        elif band_range != None and e_range != None:
            print('EXITING: please specify either band_range or e_range. Both selected')
            sys.exit(1)
        elif type(band_range) == list and len(band_range) == 2:
            pdoss_range = band_range
        elif type(e_range) == list and len(e_range) == 2:
            pdoss_range = [-1,-1]
            
        else:
            print('EXITING: either the band_range argument or the e_range argument\
                do not match the required format (2 item list)')
            sys.exit(1)
        
        pdoss_block.append('DOSS\n')
        pdoss_block.append(str(len(projections))+' '+str(n_points)+' '+str(pdoss_range[0])+' '+
                        str(pdoss_range[1])+' '+str(plotting_option)+' '+str(poly)+' '+
                        str(print_option)+'\n')
        
        if pdoss_range == [-1,-1]:
            pdoss_block.append(str(e_range[0]/27.2114)+' '+str(e_range[1]/27.2114)+'\n')
        
        flat_proj = [x for sublist in projections for x in sublist]
        if all(isinstance(x, int) for x in flat_proj):        
            if proj_type == 'atom':
                for proj in projections:                
                    pdoss_block.append(str(-len(proj))+' '+' '.join([str(x) for x in proj])+'\n')
            if proj_type == 'ao':
                for proj in projections:  
                    pdoss_block.append(str(len(proj))+' '+' '.join([str(x) for x in proj])+'\n') 
            elif proj_type != 'atom' and proj_type != 'ao':
                print('EXITING: please specify either atom or ao projection. %s selected' % proj_type)
                sys.exit(1)
        elif all(isinstance(x, str) for x in flat_proj):
            if output_file == None:
                print('EXITING: please specify an outut file to use the atoms projection.')
                sys.exit(1)
            else:
                output = Crystal_output(output_file)
                output.extract_last_geom()
                atoms_symbols = output.atom_symbols
                atoms_symbols.insert(0, 0)
                
                for proj in projections:
                    atom_positions_list = []
                    for element in proj:
                        index = [i for i,ele in enumerate(atoms_symbols) if ele==element.upper()]
                        atom_positions_list.append([str(x) for x in index])
                    pdoss_block.append(str(-len(index))+' '+' '.join([str(x) for x in index])+'\n')        
    
        pdoss_block.append('END\n')
        
        self.pdoss_block = pdoss_block
        return self.pdoss_block
     

class Properties_output:

<<<<<<< HEAD
    def __init__(self, properties_output):

        self.file_name = properties_output

        try:
=======
    def __init__(self,properties_output):
       
        import sys

        self.file_name = properties_output

        try: 
>>>>>>> 99e256ec
            file = open(self.file_name, 'r')
            self.data = file.readlines()
            file.close()
        except:
            print('EXITING: a CRYSTAL properties file needs to be specified')
            sys.exit(1)

<<<<<<< HEAD
    def read_bands(self):
        # This class contains the bands objects created from reading the
        # band files created by different electronic structure codes
        # Returns an array where the band energy is expressed in eV
=======
    def read_cry_bands(self):
        #This class contains the bands objects created from reading the 
        #band files created by different electronic structure codes
        #Returns an array where the band energy is expressed in eV
>>>>>>> 99e256ec

        import re
        import numpy as np

        data = self.data

        # Read the information about the file
        # number of k points in the calculation
        self.n_kpoints = int(data[0].split()[2])
        # number of bands in the calculation
        self.n_bands = int(data[0].split()[4])
        self.spin = int(data[0].split()[6])  # number of spin
        # number of tick in the band plot
        self.n_tick = int(data[1].split()[2])+1
        self.k_point_inp_coordinates = []
        self.n_points = []
        # finds all the coordinates of the ticks and the k points
        for i in range(self.n_tick):
            self.n_points.append(int(data[2+i].split()[1]))
            coord = []
            for j in range(3):
                l = re.findall('\d+', data[2+i].split()[2])
                coord.append(float(l[j])/float(l[3]))
            self.k_point_inp_coordinates.append(coord)
        self.k_point_inp_coordinates = np.array(self.k_point_inp_coordinates)
        self.k_point_coordinates = [self.k_point_inp_coordinates[0]]
        for i in range(1, self.n_tick):
            step = (self.k_point_inp_coordinates[i]-self.k_point_inp_coordinates[i-1])/float(
                self.n_points[i]-self.n_points[i-1])
            for j in range(self.n_points[i]-self.n_points[i-1]):
                # coordinates of the k_points in the calculation
                self.k_point_coordinates.append(
                    (self.k_point_inp_coordinates[i-1]+step*float(j+1)).tolist())
        self.tick_position = []  # positions of the ticks
        self.tick_label = []  # tick labels
        for i in range(self.n_tick):
            self.tick_position.append(
                float(data[16+self.n_tick+i*2].split()[4]))
            self.tick_label.append(
                str(data[17+self.n_tick+i*2].split()[3][2:]))
        self.efermi = float(data[-1].split()[3])*27.2114

        # Allocate the bands as np arrays
        self.bands = np.zeros(
            (self.n_bands, self.n_kpoints, self.spin), dtype=float)

        # line where the first band is. Written this way to help identify
        # where the error might be if there are different file lenghts
        first_k = 2 + self.n_tick + 14 + 2*self.n_tick + 2

        # Read the bands and store them into a numpy array
        for i, line in enumerate(data[first_k:first_k+self.n_kpoints]):
            self.bands[:self.n_bands+1, i,
                       0] = np.array([float(n) for n in line.split()[1:]])

        if self.spin == 2:
            # line where the first beta band is. Written this way to help identify
            first_k_beta = first_k + self.n_kpoints + 15 + 2*self.n_tick + 2
<<<<<<< HEAD
            for i, line in enumerate(data[first_k_beta:-1]):
                # organization of the bands energy into the array
                self.bands[:self.n_bands+1, i,
                           1] = np.array([float(n) for n in line.split()[1:]])

        # Convert all the energy to eV
        self.bands[:, :, :] = self.bands[:, :, :]*27.2114

        return 'bands', self.bands, '\nno_bands\n', self.n_bands, 'spin\n', self.spin, 'no_tick\n', self.n_tick, 'input coordinates\n', self.k_point_inp_coordinates, 'no_points\n', self.n_points, 'k point coordiantes\n', self.k_point_coordinates, 'tick poitions\n', self.tick_position, 'tick labels\n', self.tick_label

=======
            for i,line in enumerate(data[first_k_beta:-1]):
                self.bands[:self.n_bands+1,i,1] = np.array([float(n) for n in line.split()[1:]])
        
        #Convert all the energy to eV    
        self.bands[1:,:,:] = self.bands[1:,:,:]*27.2114
        return self  
    
>>>>>>> 99e256ec
    '''###TESTING
    mgo_bands = Bands('data/mgo_BAND_dat.BAND') 
    mgo_file = mgo_bands.read_cry_band()
    print(mgo_file.bands[-1,0,0])
    print(mgo_file.tick_position[-1])'''

    def read_cry_doss(self):

        import re
        import numpy as np

        data = self.data

        # Read the information about the file
        self.n_energy = int(data[0].split()[2])
        self.n_proj = int(data[0].split()[4])
        self.spin = int(data[0].split()[6])
        self.efermi = float(data[-1].split()[3])*27.2114

        first_energy = 4

        # Allocate the doss as np arrays
        self.doss = np.zeros(
            (self.n_energy, self.n_proj+1, self.spin), dtype=float)

        # Read the doss and store them into a numpy array
        for i, line in enumerate(data[first_energy:first_energy+self.n_energy]):
            self.doss[i, :self.n_proj+1,
                      0] = np.array([float(n) for n in line.split()])

        if self.spin == 2:
            # line where the first beta energy is. Written this way to help identify
            first_energy_beta = first_energy + self.n_energy + 3
            for i, line in enumerate(data[first_energy_beta:-1]):
                self.doss[i, :self.n_proj+1,
                          1] = np.array([float(n) for n in line.split()])

        # Convert all the energy to eV
        self.doss[0, :, :] = self.doss[0, :, :]*27.2114

        return self

    def read_cry_contour(self):
<<<<<<< HEAD
        # Ale C's function to read contour data
=======
        #Functions that extract useful info and stores it in sel.attributes
>>>>>>> 99e256ec
        pass

<<<<<<< HEAD

'''###TESTING
mgo_DOSS = Doss('data/mgo_spin_DOSS_dat.DOSS') 
mgo_file = mgo_DOSS.read_cry_doss()
print(mgo_file.doss[0,-1:1:-1,0])'''


def write_cry_input(input_name, crystal_input=None, crystal_blocks=None, external_obj=None, comment=None):
    # input_name is the name of the imput that is going to be written (.d12)
    # crystal_input is an object belonging to the crystal_input Class.
    # external_obj is the ASE or pymatgen object that is going to be written in the fort.34

=======
        
###TESTING
#contour_obj = Crystal_properties('../examples/data/SURFRHOO.DAT').read_cry_contour()
#a = contour_obj.read_cry_contour()
#bands = Crystal_properties('../examples/data/mgo_BAND_dat.BAND').read_cry_bands()
#print(bands.bands)



def write_crystal_input(input_name,crystal_input=None,crystal_blocks=None,external_obj=None,comment=None):
    #input_name is the name of the imput that is going to be written (.d12)
    #crystal_input is an object belonging to the crystal_input Class.
    #external_obj is the ASE or pymatgen object that is going to be written in the fort.34
    
>>>>>>> 99e256ec
    import itertools
    import sys
    import re
    from ase.io.crystal import write_crystal
    from pymatgen.io.ase import AseAtomsAdaptor

    if (crystal_input == None and crystal_blocks == None) or (crystal_input == True and crystal_blocks == True):
        print('EXITING: please specify either a CRYSTAL input or CRYSTAL input blocks')
        sys.exit(1)
    if crystal_blocks != None:
        if type(crystal_blocks) == list and len(crystal_blocks) == 4:
            geom_block = crystal_blocks[0]
            bs_block = crystal_blocks[1]
            func_block = crystal_blocks[2]
            scf_block = crystal_blocks[3]
        else:
            print('EXITING: the CRYSTAL blocks are not in the correct format.')
            sys.exit(1)
    elif crystal_input != None:
        geom_block = crystal_input.geom_block
        bs_block = crystal_input.bs_block
        func_block = crystal_input.func_block
        scf_block = crystal_input.scf_block
    # print(geom_block,bs_block,func_block,scf_block)

    # if there is an external object, we want to have the EXTERNAL
    # keyword in the geom_block. If it's not present, this means
    # adding it and keeping the rest of the input
    if external_obj != None:
        if 'EXTERNAL\n' not in geom_block:
            new_geom_block = []
            if comment == None:
                new_geom_block.append(geom_block[0])
            else:
                new_geom_block.append(comment+'\n')
            new_geom_block.append('EXTERNAL\n')
            for i, line in enumerate(geom_block[2:]):
                if line.split()[0].replace('.', '', 1).isdigit() == False:
                    for line1 in geom_block[i+2:]:
                        new_geom_block.append(line1)
                    break
            geom_block = new_geom_block
        if 'ase.atoms' in str(type(external_obj)):
            write_crystal(input_name[:-4]+'.gui', external_obj)
        elif 'pymatgen.core' in str(type(external_obj)):
            gui_file_name = input_name[:-4]+'.gui'
            write_cry_gui(gui_file_name, external_obj)
        else:
            print(
                'EXITING: external object format not recognised, please specfy an ASE or pymatgen object')
            sys.exit(1)

    with open(input_name, 'w') as file:
        cry_input = list(itertools.chain(geom_block, bs_block,
                                         func_block, scf_block))
        for line in cry_input:
            file.writelines(line)


# TESTING
'''from pymatgen.core import Structure, Lattice             
from pymatgen.symmetry.analyzer import SpacegroupAnalyzer
substrate = Structure.from_spacegroup("Fm-3m", Lattice.cubic(3.61491), ["Cu"], [[0, 0, 0]])
substrate_conv = SpacegroupAnalyzer().get_conventional_standard_structure() 

#mgo = Crystal_input('examples/data/mgo.d12') 
#write_cry_input('examples/data/mgo_TEST.d12',crystal_input = mgo,external_obj=substrate_conv,comment='YES')

mgo = Crystal_input('examples/data/mgo.d12') 
print(mgo.geom_block)
write_cry_input('examples/data/mgo_TEST.d12',crystal_blocks= [mgo.geom_block,mgo.bs_block,mgo.func_block,mgo.scf_block],external_obj=substrate_conv,comment='YES')'''

<<<<<<< HEAD

def write_cry_properties(input_name, property_block, newk=False):

=======
def write_properties_input(input_name,property_block,newk=False):
    
>>>>>>> 99e256ec
    import sys
    import itertools

    if newk == False:
        property_input = property_block
    if newk != False and type(newk) != list:
        print('EXITING: newk must be a newk_block list')
        sys.exit(1)
    elif type(newk) == list:
        property_input = list(itertools.chain(property_block, newk))

    with open(input_name, 'w') as file:
        for line in property_input:
            file.writelines(line)


def write_cry_gui(gui_file, atoms, dimensionality=3, symm=True):
    # gui_file is the name of the gui that is going to be written (including .gui)
    # atoms is the structure object from ase or pymatgen

    from ase.io.crystal import write_crystal

    from pymatgen.symmetry.analyzer import SpacegroupAnalyzer
    from pymatgen.core.surface import center_slab

    import numpy as np

    # ASE object
    if 'ase.atoms' in str(type(atoms)):
        write_crystal(gui_file, atoms)

    # pymatgen object
    elif 'pymatgen' in str(type(atoms)):
        if 'Slab' in str(type(atoms)):
            dimensionality = 2

    # Save the coordinates before symmetry transformations
    atomic_numbers = []
    atom_coords = []
    for i in range(atoms.num_sites):
        atomic_numbers.append(atoms.atomic_numbers[i])
        atom_coords.append(' '.join(str(np.around(n, 5))
                           for n in atoms.cart_coords[i]))

    with open(gui_file, 'w') as file:
        if symm == True:
            try:
                atoms = SpacegroupAnalyzer(
                    atoms).get_primitive_standard_structure()
                atomic_numbers = []
                atom_coords = []
                for i in range(atoms.num_sites):
                    atomic_numbers.append(atoms.atomic_numbers[i])
                    atom_coords.append(' '.join(str(np.around(n, 5))
                                       for n in atoms.cart_coords[i]))
                # Is the structure symmetrysed?
                if 'SymmetrizedStructure' not in str(type(atoms)):
                    atoms_symm = SpacegroupAnalyzer(
                        atoms).get_symmetrized_structure()
                symmetry = True
            except:
                atoms_symm = atoms
                symmetry = False
        elif symm == False:
            atoms_symm = atoms
            symmetry = False

        if dimensionality == 3:

            # First line
            file.writelines('3   1   1\n')

            # Cell vectors
            for vector in atoms.lattice.matrix:
                file.writelines(' '.join(str(n) for n in vector)+'\n')

            # N symm ops
            if symmetry == True:
                n_symmops = len(SpacegroupAnalyzer(
                    atoms_symm).get_space_group_operations())

                file.writelines('{}\n'.format(str(n_symmops)))

                # symm ops
                for symmops in SpacegroupAnalyzer(atoms_symm).get_symmetry_operations(cartesian=True):
                    file.writelines('{}\n'.format(
                        ' '.join(str(np.around(n, 8)) for n in symmops.rotation_matrix[0])))
                    file.writelines('{}\n'.format(
                        ' '.join(str(np.around(n, 8)) for n in symmops.rotation_matrix[1])))
                    file.writelines('{}\n'.format(
                        ' '.join(str(np.around(n, 8)) for n in symmops.rotation_matrix[2])))
                    file.writelines('{}\n'.format(
                        ' '.join(str(np.around(n, 8)) for n in symmops.translation_vector)))
            else:
                n_symmops = 1
                # symm ops
                file.writelines('{}\n'.format(str(n_symmops)))
                identity = np.array(
                    [[1., 0., 0.], [0., 1., 0.], [0., 0., 1.], [0., 0., 0.]])
                file.writelines('{}\n'.format(
                    ' '.join(str(np.around(n, 8)) for n in identity[0])))
                file.writelines('{}\n'.format(
                    ' '.join(str(np.around(n, 8)) for n in identity[1])))
                file.writelines('{}\n'.format(
                    ' '.join(str(np.around(n, 8)) for n in identity[2])))
                file.writelines('{}\n'.format(
                    ' '.join(str(np.around(n, 8)) for n in identity[3])))

        elif dimensionality == 2:
            file.writelines('2   1   1\n')
            # Cell vectors
            z_component = ['0.0000', '0.00000', '500.00000']
            for i, vector in enumerate(atoms.lattice.matrix[0:3, 0:2]):
                file.writelines(' '.join(str(n)
                                for n in vector)+' '+z_component[i]+'\n')
            # Center the slab
            # First center at z = 0.5
            atoms = center_slab(atoms)

            # Then center at z=0.0
            translation = np.array([0.0, 0.0, -0.5])
            atoms.translate_sites(list(range(atoms.num_sites)),
                                  translation, to_unit_cell=False)

            if symmetry == True:
                # Remove symmops with z component
                sg = SpacegroupAnalyzer(atoms)
                ops = sg.get_symmetry_operations(cartesian=True)
                symmops = []
                for op in ops:
                    if op.translation_vector[2] == 0.:
                        symmops.extend(op.rotation_matrix.tolist())
                        symmops.extend([op.translation_vector.tolist()])

                # N symm ops
                n_symmops = int(len(symmops)/4)
                file.writelines('{}\n'.format(n_symmops))

                # symm ops
                for symmop in symmops:
                    file.writelines('{}\n'.format(
                        ' '.join(str(np.around(n, 8)) for n in symmop)))
            else:
                n_symmops = 1
                # symm ops
                identity = np.array(
                    [[1., 0., 0.], [0., 1., 0.], [0., 0., 1.], [0., 0., 0.]])
                file.writelines('{}\n'.format(
                    ' '.join(str(np.around(n, 8)) for n in identity[0])))
                file.writelines('{}\n'.format(
                    ' '.join(str(np.around(n, 8)) for n in identity[1])))
                file.writelines('{}\n'.format(
                    ' '.join(str(np.around(n, 8)) for n in identity[2])))
                file.writelines('{}\n'.format(
                    ' '.join(str(np.around(n, 8)) for n in identity[3])))

        if symmetry == True:
            # N atoms
            file.writelines('{}\n'.format(len(atoms_symm.equivalent_indices)))

            # atom number + coordinates cart
            for i in range(len(atoms_symm.equivalent_indices)):
                file.writelines('{} {}\n'.format(atomic_numbers[atoms_symm.equivalent_indices[i][0]],
                                                 atom_coords[atoms_symm.equivalent_indices[i][0]]))
        else:
            # N atoms
            file.writelines('{}\n'.format(atoms.num_sites))

            # atom number + coordinates cart
            for i in range(atoms.num_sites):
                file.writelines('{} {}\n'.format(
                    atomic_numbers[i], atom_coords[i]))

        # space group + n symm ops
        if symmetry == True:
            file.writelines('{} {}'.format(SpacegroupAnalyzer(atoms).get_space_group_number(
            ), len(SpacegroupAnalyzer(atoms).get_space_group_operations())))
        else:
            file.writelines('1 1')


'''###TESTING
from pymatgen.core import Structure, Lattice
from pymatgen.core.surface import SlabGenerator


#substrate = Structure.from_spacegroup("Fm-3m", Lattice.cubic(3.597), ["Cu"], [[0, 0, 0]])
substrate = Structure.from_spacegroup("Fm-3m", Lattice.cubic(4.217), ["Mg",'O'], [[0, 0, 0],[0.5,0.5,0.5]])
substrate = SlabGenerator(substrate, (1,0,0), 5., 10., center_slab=False).get_slab()


write_cry_gui('examples/data/cu_100_TEST.gui',substrate,dimensionality=2)'''


class Crystal_density:

    def __init__(self, fort98_unit):
        self.file_name = fort98_unit

    # def cry_read_density(self):

        import sys
        import numpy as np
        import re

        try:
            file = open(self.file_name, 'r')
            data = file.readlines()
            file.close()
        except:
            print('EXITING: a CRYSTAL .f98 file needs to be specified')
            sys.exit(1)

        self.all_file = data

        # the keyword BASATO appears twice, this is a check to see which basato
        # is being read
        basato1 = False

        for i, line in enumerate(data):

            if re.match(r'^LIMINF LIMTOL LIMPAR', line):
                inf_vec_len, tol_vec_len, par_vec_len = [
                    int(x) for x in data[i+1].split()]

            elif re.match(r'^INF', line):
                self.inf_vec = []
                inf_n_lines = int(np.ceil(inf_vec_len/8))
                for j in range(inf_n_lines):
                    self.inf_vec.extend([int(x) for x in data[i+1+j].split()])
                n_symmops = self.inf_vec[0]
                n_atoms = self.inf_vec[23]
                n_shells = self.inf_vec[19]
                '''if self.inf_vec[26] == 0:
                    self.spin_pol == False
                elif self.inf_vec[26] == 1:
                    self.spin_pol == True'''
                n_prim_gto = self.inf_vec[74]
                f_irr_len = (self.inf_vec[63]+1)*self.inf_vec[227]
                p_irr_len = (self.inf_vec[63]+1)*self.inf_vec[18]
                nnnc_len = self.inf_vec[190]
                la3_len = self.inf_vec[55]
                #n_symmops_noinv = inf_vec[1]

            elif re.match(r'^TOL', line):
                self.tol_vec = []
                tol_n_lines = int(np.ceil(tol_vec_len/8))
                for j in range(tol_n_lines):
                    self.tol_vec.extend([int(x) for x in data[i+1+j].split()])

            elif re.match(r'^PAR', line):
                self.par_vec = []
                par_n_lines = int(np.ceil(par_vec_len/4))
                for j in range(par_n_lines):
                    # The negative elements appear connected to the previous one
                    #eg:  0.0000000000000E+00-1.0000000000000E+00
                    # The line below fixes that issue
                    for item in range(0, int(len(data[i+1+j])/20)):
                        self.par_vec.append(
                            float(data[i+1+j][(item)*20:(item+1)*20]))

            elif re.match(r'^XYVGVE', line):
                # This vector contains the rotations, translation,
                # lattice vectors and transformation matrix from primitive to
                # crystallographic cell
                # Read all of it first and separate later
                xyvgve_n_lines = int(np.ceil((n_symmops*12+18)/4))
                xyvgve_vec = []
                for j in range(xyvgve_n_lines):
                    # The negative elements appear connected to the previous one
                    #eg:  0.0000000000000E+00-1.0000000000000E+00
                    # The line below fixes that issue
                    for item in range(0, int(len(data[i+1+j])/20)):
                        xyvgve_vec.append(
                            float(data[i+1+j][(item)*20:(item+1)*20]))
                # Now let's split the xyvgve_vec
                self.rotations_vec = xyvgve_vec[0:n_symmops*9]
                self.translations_vec = xyvgve_vec[n_symmops *
                                                   9:n_symmops*9+n_symmops*3]
                self.direct_lattice_vec = xyvgve_vec[n_symmops *
                                                     12:n_symmops*12+9]
                self.transf_matrix = xyvgve_vec[-9:]

            elif re.match(r'^BASATO', line):
                if basato1 == False:
                    basato_n_lines = int(
                        np.ceil((n_atoms*4+n_shells*5+n_prim_gto*7)/4))
                    basato_vec = []
                    for j in range(basato_n_lines):
                        # The negative elements appear connected to the previous one
                        #eg:  0.0000000000000E+00-1.0000000000000E+00
                        # The line below fixes that issue
                        for item in range(0, int(len(data[i+1+j])/20)):
                            basato_vec.append(
                                float(data[i+1+j][(item)*20:(item+1)*20]))
                    # Extract the iformation we need from basato

                    # Atom coordinates
                    self.atom_coord = []
                    for j in range(0, 3*n_atoms, 3):
                        self.atom_coord.append(
                            basato_vec[(n_atoms+j):(n_atoms+j+3)])
                    #self.atom_coord = np.array(self.atom_coord)

                    # Assign the shell to the atom
                    self.shell_coord = []
                    # The beginning of the part of BASATO I need here
                    init = 4*n_atoms + 2*n_shells
                    for j in range(0, 3*n_shells, 3):
                        self.shell_coord.append(
                            basato_vec[(init+j):(init+j+3)])
                    #self.shell_coord = np.array(self.shell_coord)

                    # Array that defines which atom a shell belongs to
                    self.shell_to_atom = []
                    for coord in self.shell_coord:
                        self.shell_to_atom.append(self.atom_coord.index(coord))
                    basato1 = True

                elif basato1 == True:
                    self.basato2 = []
                    j = i + 1
                    while 'SPINOR' not in data[j].split()[0]:
                        # The negative elements appear connected to the previous one
                        # eg:  0.0000000000000E+00-1.0000000000000E+00
                        # As opposite to the loops above where the float read was 20
                        # characters long, this ones are 21
                        # The line below fixes that issue
                        self.basato2.extend([int(x) for x in data[j].split()])
                        j += 1
                    self.atom_shell = self.basato2[-n_shells:]

            elif re.match(r'^SPINOR', line):
                self.f_irr = []
                self.charges = []
                # self.spin = [0]*(2*n_atoms) #tmp
                self.spin = []
                self.ghost = []
                n_ghost = 0
                n_spin_lines = int(np.ceil((n_atoms*2)/8))
                n_basold = 0
                if 'BASOLD' in data[i+n_spin_lines+1]:
                    n_basold = 9 + 3 * \
                        self.inf_vec[1] + n_shells + 3*n_atoms+3 * \
                        n_shells+self.inf_vec[4]+1+3*self.inf_vec[78]
                n_basold_lines = int(np.ceil((n_basold)/4))
                n_charge_lines = int(np.ceil(n_atoms/4))
                skip = n_spin_lines + n_charge_lines + 1 + n_basold_lines
                for j in range(n_spin_lines):
                    self.spin.extend([int(x) for x in data[i + j + 1].split()])
                if 'IGHOST' in data[i+n_spin_lines+1]:
                    n_ghost = int(np.ceil((n_atoms)/8)) + 1
                    skip = skip + n_ghost
                    for j in range(n_ghost-1):
                        self.ghost.extend(
                            [float(x) for x in data[i + j + n_spin_lines + 2].split()])
                f_irr_n_lines = int(np.ceil(f_irr_len/4))
                for j in range(n_charge_lines):
                    self.charges.extend(
                        [float(x) for x in data[i+j+n_spin_lines+n_basold+n_ghost+1].split()])
                    '''for item in range(0,int(len(data[i+skip+j])/21)):
                        print(data[i+j+n_spin_lines+1])
                        self.charges.append(float(data[i+j+n_spin_lines+1][(item)*21:(item+1)*21]))'''
                for j in range(f_irr_n_lines):
                    # The negative elements appear connected to the previous one
                    #eg:  0.0000000000000E+00-1.0000000000000E+00
                    # As opposite to the loops above where the float read was 20
                    # characters long, this ones are 21
                    # The line below fixes that issue
                    for item in range(0, int(len(data[i+skip+j])/21)):
                        self.f_irr.append(
                            float(data[i+skip+j][(item)*21:(item+1)*21]))
                self.p_irr = []
                p_irr_n_lines = int(np.ceil(p_irr_len/4))
                skip += 1
                for k in range(i+skip+j, i+skip+j+p_irr_n_lines):
                    # The negative elements appear connected to the previous one
                    #eg:  0.0000000000000E+00-1.0000000000000E+00
                    # As opposite to the loops above where the float read was 20
                    # characters long, this ones are 21
                    # The line below fixes that issue
                    for item in range(0, int(len(data[k])/21)):
                        self.p_irr.append(
                            float(data[k][(item)*21:(item+1)*21]))

            elif re.match(r'^   NCF', line):
                # The ncf vector contains the pointers to the symmetry irerducible
                # shell couples la3, la4
                self.ncf = []
                j = i+1
                while 'NSTATG' not in data[j].split()[0]:
                    # The negative elements appear connected to the previous one
                    #eg:  0.0000000000000E+00-1.0000000000000E+00
                    # As opposite to the loops above where the float read was 20
                    # characters long, this ones are 21
                    # The line below fixes that issue
                    self.ncf.extend([int(x) for x in data[j].split()])
                    j += 1

            elif re.match(r'^NSTATG', line):
                # The nstatg vector contains the pointers to the starting point
                # of each couple set in P_irr and F_irr
                self.nstatg = []
                j = i+1
                while 'NSTAFG' not in data[j].split()[0]:
                    # The negative elements appear connected to the previous one
                    #eg:  0.0000000000000E+00-1.0000000000000E+00
                    # As opposite to the loops above where the float read was 20
                    # characters long, this ones are 21
                    # The line below fixes that issue
                    self.nstatg.extend([int(x) for x in data[j].split()])
                    j += 1

            elif re.match(r'^  NNNC', line):
                # The nnnc points the starting position in the P matrix for
                # each couple, and its size corresponds to the total number
                # of shell couple in the shell couple sets
                self.nnnc = []
                nnnc_n_lines = int(np.ceil(nnnc_len/8))
                for j in range(nnnc_n_lines):
                    # The negative elements appear connected to the previous one
                    #eg:  0.0000000000000E+00-1.0000000000000E+00
                    # As opposite to the loops above where the float read was 20
                    # characters long, this ones are 21
                    # The line below fixes that issue
                    for item in range(0, int(len(data[i+1+j])/10)):
                        self.nnnc.append(
                            int(data[i+1+j][(item)*10:(item+1)*10]))
            elif re.match(r'^   LA3', line):
                # The nnnc points the starting position in the P matrix for
                # each couple, and its size corresponds to the total number
                # of shell couple in the shell couple sets
                self.la3 = []
                #nnnc_n_lines = int(np.ceil(nnnc_len/8))
                j = i+1
                while 'LA4' not in data[j].split()[0]:
                    # The negative elements appear connected to the previous one
                    #eg:  0.0000000000000E+00-1.0000000000000E+00
                    # As opposite to the loops above where the float read was 20
                    # characters long, this ones are 21
                    # The line below fixes that issue
                    self.la3.extend([int(x) for x in data[j].split()])
                    j += 1
            elif re.match(r'^   LA4', line):
                # The nnnc points the starting position in the P matrix for
                # each couple, and its size corresponds to the total number
                # of shell couple in the shell couple sets
                self.la4 = []
                #nnnc_n_lines = int(np.ceil(nnnc_len/8))
                j = i+1
                while 'IROF' not in data[j].split()[0]:
                    # The negative elements appear connected to the previous one
                    #eg:  0.0000000000000E+00-1.0000000000000E+00
                    # As opposite to the loops above where the float read was 20
                    # characters long, this ones are 21
                    # The line below fixes that issue
                    self.la4.extend([int(x) for x in data[j].split()])
                    j += 1
        return self

        # elif re.match('', line):
        # elif re.match('', line):


def cry_combine_density(density1, density2, density3, new_density='new_density.f98', spin_pol=False):
    import sys
    import numpy as np

    try:
        density1_data = Density(density1).cry_read_density()  # substrate
        density2_data = Density(density2).cry_read_density()
        ###density3_data_obj = Density(density3).cry_read_density()
        density3_data_obj = Density(density1).cry_read_density()
        file = open(density3, 'r')
        density3_data = file.readlines()
        file.close()
    except:
        print('EXITING: a CRYSTAL .f98 file needs to be specified')
        sys.exit(1)

    # Find P_irr <-> atom correspondence
    fragment_1 = []
    fragment_2 = []

    for i, j in enumerate(density1_data.ncf):
        # density1_data.la3[j] is the shell number
        # density1_data.atom_shell[density1_data.la3[j]] is the atom position number (1-6)
        # density1_data.ghost[density1_data.atom_shell[density1_data.la3[j]]] is either 0 or atomic number depending on ghost or not
        # This tells me if the shell belongs to this fragment
        n_elements = density1_data.nstatg[i] - density1_data.nstatg[i - 1]

        # print(i, j, len(density1_data.la3), len(density1_data.la4), len(density1_data.atom_shell),
        # len(density1_data.ghost))
        '''print(i, j,
              density1_data.la3[j-1],
              density1_data.la4[j-1],
              density1_data.atom_shell[density1_data.la3[j-1]-1],
              density1_data.ghost[density1_data.atom_shell[density1_data.la3[j-1]-1]-1])'''
        if density1_data.ghost[density1_data.atom_shell[density1_data.la3[j-1]-1]-1] == 0 and \
                density1_data.ghost[density1_data.atom_shell[density1_data.la4[j-1]-1]-1] == 0:
            fragment_1.extend([True]*n_elements)
        else:
            fragment_1.extend([False]*n_elements)
        if density1_data.ghost[density1_data.atom_shell[density1_data.la3[j-1]-1]-1] != 0 and \
                density1_data.ghost[density1_data.atom_shell[density1_data.la4[j-1]-1]-1] != 0:
            fragment_2.extend([True]*n_elements)
        else:
            fragment_2.extend([False]*n_elements)

    if spin_pol == True:
        spin_p1 = fragment_1.copy()
        spin_p2 = fragment_2.copy()
        fragment_1.extend(spin_p1)
        fragment_2.extend(spin_p2)
    '''for i in range(len(fragment_2)):
        if fragment_1[i] == True and fragment_2==True:
            print(fragment_1[i],fragment_2[i])'''
    beginning = density3_data.index('SPINOR\n')
    end = density3_data.index('   NCF\n')
    sum_density = np.array(density1_data.p_irr)+np.array(density2_data.p_irr)
    sum_fock = np.array(density1_data.f_irr)+np.array(density2_data.f_irr)
    sum_charges = np.array(density1_data.charges) + \
        np.array(density2_data.charges)
    #sum_charges = [12.,12.,8.,8.,8,8.]
    spinor = ['SPINOR\n']
    charges = []
    fock = []
    density = []
    new_fock = sum_fock  # TMP
    new_fock = [0] * len(density3_data_obj.f_irr)
    new_p = []

    for i in range(len(fragment_1)):
        if fragment_1[i] == True and fragment_2[i] == False:
            # new_fock.append(density1_data.f_irr[i])
            new_p.append(density1_data.p_irr[i])
        elif fragment_1[i] == False and fragment_2[i] == True:
            # new_fock.append(density2_data.f_irr[i])
            new_p.append(density2_data.p_irr[i])
        elif fragment_1[i] == False and fragment_2[i] == False:
            # new_fock.append(0.)
            new_p.append(sum_density[i])
            # new_p.append(0.)
            # new_p.append(density3_data_obj.p_irr[i])
    # print('fock',len(density3_data_obj.f_irr),len(new_fock))
    # print('density',len(density3_data_obj.p_irr),len(new_p))
    for i in range(0, len(density3_data_obj.spin), 8):
        spinor.append(' '.join([str(x)
                      for x in density3_data_obj.spin[i:i+8]])+'\n')
    for i in range(0, len(sum_charges), 4):
        charges.append(' '.join(["{:.13e}".format(x)
                       for x in sum_charges[i:i+4]])+'\n')
    for i in range(0, len(new_fock), 4):
        fock.append(' '.join(["{:.13e}".format(x)
                    for x in new_fock[i:i+4]])+'\n')
    for i in range(0, len(new_p), 4):
        density.append(' '.join(["{:.13e}".format(x)
                       for x in new_p[i:i+4]])+'\n')
    # print(len(fock),len(density))
    final_fort98 = density3_data[0:beginning] + \
        spinor+charges+fock+density+density3_data[end:]
    with open(new_density, 'w') as file:
        for line in final_fort98:
            file.writelines(line)


def write_cry_density(fort98_name, new_p, new_fort98):

    import numpy as np

    file = open(fort98_name, 'r')
    data = file.readlines()
    file.close()

    density = Density(fort98_name).cry_read_density()

    n_spin_lines = int(np.ceil((density.inf_vec[23] * 2) / 8))
    n_charges_lines = int(np.ceil((density.inf_vec[23]) / 4))
    beginning = data.index('SPINOR\n') + n_spin_lines + n_charges_lines + 1
    end = data.index('   NCF\n')

    new_fock_vect = [0] * len(density.f_irr)

    new_fock = []
    for i in range(0, len(new_fock_vect), 4):
        new_fock.append(' '.join(["{:.13e}".format(x)
                        for x in new_fock_vect[i:i + 4]]) + '\n')

    new_density = []
    for i in range(0, len(new_p), 4):
        new_density.append(' '.join(["{:.13e}".format(x)
                           for x in new_p[i:i+4]])+'\n')

    final_fort98 = data[0:beginning]+new_fock+new_density+data[end:]
    with open(new_fort98, 'w') as file:
        for line in final_fort98:
            file.writelines(line)


# TESTING
#H_density =  Density('examples/data/h_bulk.f98').cry_read_density()
#H_density =  Density('examples/data/mgo.f98').cry_read_density()
#ghost_density = Density('../examples/data/Mg2O2_O1_100_1.f98').cry_read_density()
#ghost_density = Density('../examples/data/Mg2O2_O1_100_1_BSSE_ads.f98').cry_read_density()
# print(ghost_density.charges)
#density_basold = Density('/Users/brunocamino/Desktop/Imperial/cmsg_icl/solid-solutions/data/classification/LTS_2_B3LYP_Ahl_b.f98').cry_read_density()
'''
density1 = '../examples/data/density/substrate.f98'
density2 = '../examples/data/density/adsorbate.f98'
density3 = '../examples/data/density/system.f98'
cry_combine_density(density1,density2,density3,'../examples/data/density/new_density.f98')'''<|MERGE_RESOLUTION|>--- conflicted
+++ resolved
@@ -2,13 +2,6 @@
 # -*- coding: utf-8 -*-
 """
 Created on Fri Nov 19 18:28:28 2021
-<<<<<<< HEAD
-
-TO DO:
-- write_cry_input: add symmetry via pymatgen
-- move writecry to crystal_input 
-=======
->>>>>>> 99e256ec
 """
 
 
@@ -156,54 +149,33 @@
             self.eoo = len(self.data)
             #print('WARNING: the calculation did not converge. Proceed with care!')
 
-<<<<<<< HEAD
-    def final_energy(self):
+    def get_dimensionality(self):
 
         import re
 
-        self.energy = None
+        for line in self.data:
+            if re.match(r'\sGEOMETRY FOR WAVE FUNCTION - DIMENSIONALITY OF THE SYSTEM', line) != None:
+                self.dimensionality = int(line.split()[9])
+                return self.dimensionality
+
+    def get_final_energy(self):
+
+        import re
+
+        self.final_energy = None
         for line in self.data[self.eoo::-1]:
             if re.match(r'\s\W OPT END - CONVERGED', line) != None:
-                self.energy = float(line.split()[7])*27.2114
+                self.final_energy = float(line.split()[7])*27.2114
             elif re.match(r'^ == SCF ENDED', line) != None:
-                self.energy = float(line.split()[8])*27.2114
-
-        if self.energy == None:
-            print('WARNING: no final energy found in the output file. energy = None')
-
-        return self.energy
-
-    def scf_convergence(self, all_cycles=False):
-
-=======
-    def get_dimensionality(self):
-
-        import re
-        
-        for line in self.data:
-            if re.match(r'\sGEOMETRY FOR WAVE FUNCTION - DIMENSIONALITY OF THE SYSTEM',line) != None:
-                self.dimensionality = int(line.split()[9])    
-                return self.dimensionality
-        
-    def get_final_energy(self): 
-        
-        import re
-        
-        self.final_energy = None
-        for line in self.data[self.eoo::-1]:
-            if re.match(r'\s\W OPT END - CONVERGED',line) != None:
-                self.final_energy = float(line.split()[7])*27.2114
-            elif re.match(r'^ == SCF ENDED',line) != None:
-                self.final_energy =  float(line.split()[8])*27.2114 
-        
+                self.final_energy = float(line.split()[8])*27.2114
+
         if self.final_energy == None:
             print('WARNING: no final energy found in the output file. energy = None')
-        
+
         return self.final_energy
-    
-    def get_scf_convergence(self,all_cycles=False):
-        
->>>>>>> 99e256ec
+
+    def get_scf_convergence(self, all_cycles=False):
+
         import re
         import numpy as np
 
@@ -230,14 +202,10 @@
                     self.scf_energy.append(scf_energy)
                     self.scf_deltae.append(scf_deltae)
                     scf_energy = []
-<<<<<<< HEAD
                     scf_deltae = []
-=======
-                    scf_deltae = []    
 
             self.scf_convergence = [self.scf_energy, self.scf_deltae]
         return self.scf_convergence
->>>>>>> 99e256ec
 
         return self.scf_energy, self.scf_deltae
 
@@ -254,16 +222,15 @@
     def get_fermi_energy(self):
 
         import re
-<<<<<<< HEAD
-
-        self.efermi = None
+
+        self.fermi_energy = None
 
         for i, line in enumerate(self.data[len(self.data)::-1]):
             # This is in case the .out is from a DOSS calculation
             if re.match(r'^ TTTTTTTTTTTTTTTTTTTTTTTTTTTTTT BAND', self.data[len(self.data)-(i+4)]) != None:
                 for j, line1 in enumerate(self.data[len(self.data)-i::-1]):
                     if re.match(r'^ ENERGY RANGE ', line1):
-                        self.efermi = float(line1.split()[7])*27.2114
+                        self.fermi_energy = float(line1.split()[7])*27.2114
                         # Define from what type of calcualtion the Fermi energy was exctracted
                         self.efermi_from = 'band'
                         break
@@ -271,7 +238,7 @@
             if re.match(r'^ TTTTTTTTTTTTTTTTTTTTTTTTTTTTTT DOSS', self.data[len(self.data)-(i+4)]) != None:
                 for j, line1 in enumerate(self.data[len(self.data)-i::-1]):
                     if re.match(r'^ N. OF SCF CYCLES ', line1):
-                        self.efermi = float(line1.split()[7])*27.2114
+                        self.fermi_energy = float(line1.split()[7])*27.2114
                         # Define from what type of calcualtion the Fermi energy was exctracted
                         self.efermi_from = 'doss'
                         break
@@ -280,75 +247,28 @@
             else:
                 for j, line1 in enumerate(self.data[:i:-1]):
                     if re.match(r'^   FERMI ENERGY:', line1) != None:
-                        self.efermi = float(line1.split()[2])*27.2114
+                        self.fermi_energy = float(line1.split()[2])*27.2114
                         self.efermi_from = 'scf'
                         break
                     if re.match(r'^ POSSIBLY CONDUCTING STATE - EFERMI', line1) != None:
-                        self.efermi = float(line1.split()[5]) * 27.2114
-                        self.efermi_from = 'scf'
-                        break
-                if self.efermi == None:
-                    for j, line1 in enumerate(self.data[:i:-1]):
-                        if re.match(r'^ TOP OF VALENCE BANDS', line1) != None:
-                            self.efermi = float(line1.split()[10])*27.2114
-                            self.efermi_from = 'scf_top_valence'
-                            break
-
-        if self.efermi == None:
-            print('WARNING: no Fermi energy found in the output file. efermi = None')
-
-        return self.efermi
-
-    def primitive_lattice(self, initial=True):
-        # Initial = False reads the last lattice vectors. Useful in case of optgeom
-=======
-        
-        self.fermi_energy = None
-        
-        for i,line in enumerate(self.data[len(self.data)::-1]):     
-            #This is in case the .out is from a DOSS calculation
-            if re.match(r'^ TTTTTTTTTTTTTTTTTTTTTTTTTTTTTT BAND',self.data[len(self.data)-(i+4)]) != None:
-                for j,line1 in enumerate(self.data[len(self.data)-i::-1]):
-                    if re.match(r'^ ENERGY RANGE ',line1):
-                        self.fermi_energy = float(line1.split()[7])*27.2114  
-                        #Define from what type of calcualtion the Fermi energy was exctracted
-                        self.efermi_from = 'band'
-                        break
-            #This is in case the .out is from a DOSS calculation  
-            if re.match(r'^ TTTTTTTTTTTTTTTTTTTTTTTTTTTTTT DOSS',self.data[len(self.data)-(i+4)]) != None:
-                for j,line1 in enumerate(self.data[len(self.data)-i::-1]):
-                    if re.match(r'^ N. OF SCF CYCLES ',line1):
-                        self.fermi_energy = float(line1.split()[7])*27.2114  
-                        #Define from what type of calcualtion the Fermi energy was exctracted
-                        self.efermi_from = 'doss'
-                        break
-            #This is in case the .out is from a sp/optgeom calculation
-            #For non metals think about top valence band
-            else:      
-                for j,line1 in enumerate(self.data[:i:-1]):
-                    if re.match(r'^   FERMI ENERGY:',line1) != None:
-                        self.fermi_energy = float(line1.split()[2])*27.2114
-                        self.efermi_from = 'scf'
-                        break
-                    if re.match(r'^ POSSIBLY CONDUCTING STATE - EFERMI',line1) != None:
                         self.fermi_energy = float(line1.split()[5]) * 27.2114
                         self.efermi_from = 'scf'
                         break
                 if self.fermi_energy == None:
-                    for j,line1 in enumerate(self.data[:i:-1]):
-                        if re.match(r'^ TOP OF VALENCE BANDS',line1) != None:
-                            self.fermi_energy = float(line1.split()[10])*27.2114
+                    for j, line1 in enumerate(self.data[:i:-1]):
+                        if re.match(r'^ TOP OF VALENCE BANDS', line1) != None:
+                            self.fermi_energy = float(
+                                line1.split()[10])*27.2114
                             self.efermi_from = 'scf_top_valence'
                             break
-        
+
         if self.fermi_energy == None:
             print('WARNING: no Fermi energy found in the output file. efermi = None')
 
         return self.fermi_energy
-            
-    def get_primitive_lattice(self,initial=True):
-        #Initial = False reads the last lattice vectors. Useful in case of optgeom
->>>>>>> 99e256ec
+
+    def get_primitive_lattice(self, initial=True):
+        # Initial = False reads the last lattice vectors. Useful in case of optgeom
         import re
         import numpy as np
 
@@ -371,23 +291,12 @@
                     self.primitive_lattice = np.array(lattice)
                     break
 
-<<<<<<< HEAD
         if lattice == []:
             print('WARNING: no lattice vectors found in the output file. lattice = []')
 
-        return self.primitive_vectors
-
-    def reciprocal_lattice(self, initial=True):
-=======
-                
-        
-        if lattice == []:
-            print('WARNING: no lattice vectors found in the output file. lattice = []')
-        
         return self.primitive_lattice
-    
-    def get_reciprocal_lattice(self,initial=True):
->>>>>>> 99e256ec
+
+    def get_reciprocal_lattice(self, initial=True):
         import re
         import numpy as np
 
@@ -408,16 +317,10 @@
                         lattice_line = [
                             float(n)/0.52917721067121 for n in self.data[j].split()[3:]]
                         lattice.append(lattice_line)
-<<<<<<< HEAD
-                    self.reciprocal_vectors = np.array(lattice)
-                    return self.reciprocal_vectors
-=======
                     self.reciprocal_lattice = np.array(lattice)
                     return self.reciprocal_lattice
-        
+
         return None
-            
->>>>>>> 99e256ec
 
     def get_band_gap(self):  # ,spin_pol=False):
         import re
@@ -451,34 +354,20 @@
                     self.band_gap = np.array(band_gap_spin)
                     return self.band_gap
         if band_gap_spin == []:
-<<<<<<< HEAD
-            print('DEV WARNING: check this output and the band gap function in code_io')
+            print(
+                'DEV WARNING: check this output and the band gap function in file_readwrite')
             # elif re.match(r'^\s\w+ ENERGY BAND GAP',line1) != None:
             #band_gap = [float(data[len(data)-i-j-7].split()[4]),float(line1.split()[4])]
 
-    def extract_last_geom(self, write_gui_file=True, print_cart=False):
-=======
-            print('DEV WARNING: check this output and the band gap function in file_readwrite')
-                #elif re.match(r'^\s\w+ ENERGY BAND GAP',line1) != None:
-                    #band_gap = [float(data[len(data)-i-j-7].split()[4]),float(line1.split()[4])]
-
-    def get_last_geom(self,write_gui_file=True,symm_info='pymatgen'):
->>>>>>> 99e256ec
+    def get_last_geom(self, write_gui_file=True, symm_info='pymatgen'):
         import re
         from mendeleev import element
         import numpy as np
         import sys
-<<<<<<< HEAD
-
-        self.primitive_lattice(initial=False)
-
-=======
         from pymatgen.core.structure import Structure
-        
-        
+
         self.get_primitive_lattice(initial=False)
-        
->>>>>>> 99e256ec
+
         self.opt_converged = False
         for line in self.data:
             if re.match(r'^  FINAL OPTIMIZED GEOMETRY', line):
@@ -509,139 +398,78 @@
                     self.data)-i-2-int(self.n_atoms)-5].split()
                 # DELout2cif(file_name,a,b,c,alpha,beta,gamma,atom_positions)
                 #DELout_name = str(file_name[:-4]+'.cif')
-<<<<<<< HEAD
                 for atom in self.atom_symbols:
                     self.atom_numbers.append(
                         element(atom.capitalize()).atomic_number)
 
                 self.atom_positions_cart = np.matmul(
-                    np.array(self.atom_positions), self.primitive_vectors)
-=======
-                for atom in self.atom_symbols:    
-                    self.atom_numbers.append(element(atom.capitalize()).atomic_number)
-                
-                    
-                self.atom_positions_cart = np.matmul(np.array(self.atom_positions),self.primitive_lattice)              
->>>>>>> 99e256ec
+                    np.array(self.atom_positions), self.primitive_lattice)
                 self.cart_coords = []
                 for i in range(len(self.atom_numbers)):
                     self.cart_coords.append([self.atom_numbers[i], self.atom_positions_cart[i]
                                             [0], self.atom_positions_cart[i][1], self.atom_positions_cart[i][2]])
                 self.cart_coords = np.array(self.cart_coords)
-<<<<<<< HEAD
-
-                if print_cart == True:
-
-                    print(self.cart_coords)
 
                 if write_gui_file == True:
                     # Write the gui file
                     # This is a duplication from write_gui, but the input is different
                     # It requires both the output and gui files with the same name and in the same directory
-                    if self.name[-3:] == 'out':
-                        gui_file = self.name[:-4]+'.gui'
-
-                    elif self.name[-4:] == 'outp':
-                        gui_file = self.name[:-5]+'.gui'
-                    else:
-                        gui_file = self.name+'.gui'
-
-                    try:
-                        file = open(gui_file, 'r')
-                        gui_data = file.readlines()
-                        file.close()
-                    except:
-                        print(
-                            'EXITING: a .gui file with the same name as the input need to be present in the directory.')
-                        sys.exit(1)
-
-                    # Replace the lattice vectors with the optimised ones
-                    for i, vector in enumerate(self.primitive_lattice(initial=False).tolist()):
-                        gui_data[i+1] = ' '.join([str(x) for x in vector])+'\n'
-
-                    n_symmops = int(gui_data[4])
-                    for i in range(len(self.atom_numbers)):
-                        gui_data[i+n_symmops*4+6] = '{} {}\n'.format(
-                            self.atom_numbers[i], ' '.join(str(x) for x in self.atom_positions_cart[i][:]))
-
-                    with open(gui_file[:-4]+'_last.gui', 'w') as file:
-                        for line in gui_data:
-                            file.writelines(line)
-
-    def symm_ops(self):
-=======
-                
-                
-                if write_gui_file == True:                                    
-                    #Write the gui file 
-                    #This is a duplication from write_gui, but the input is different
-                    #It requires both the output and gui files with the same name and in the same directory
                     if symm_info == 'pymatgen':
                         if self.name[-3:] == 'out':
                             gui_file = self.name[:-4]+'.gui'
-                
+
                         elif self.name[-4:] == 'outp':
                             gui_file = self.name[:-5]+'.gui'
                         else:
                             gui_file = self.name+'.gui'
-                        
-                        structure = Structure(self.get_primitive_lattice(initial=False), self.atom_numbers, 
-                              self.atom_positions_cart, coords_are_cartesian=True)
-                        write_cry_gui(gui_file,structure)
+
+                        structure = Structure(self.get_primitive_lattice(initial=False), self.atom_numbers,
+                                              self.atom_positions_cart, coords_are_cartesian=True)
+                        write_cry_gui(gui_file, structure)
                     else:
                         gui_file = symm_info
-                        try:   
+                        try:
                             file = open(gui_file, 'r')
                             gui_data = file.readlines()
                             file.close()
                         except:
-                            print('EXITING: a .gui file with the same name as the input need to be present in the directory.')
+                            print(
+                                'EXITING: a .gui file with the same name as the input need to be present in the directory.')
                             sys.exit(1)
-                            
-                        #Replace the lattice vectors with the optimised ones
-                        for i,vector in enumerate(self.get_primitive_lattice(initial=False).tolist()):
-                            gui_data[i+1]= ' '.join([str(x) for x in vector])+'\n'
-        
+
+                        # Replace the lattice vectors with the optimised ones
+                        for i, vector in enumerate(self.get_primitive_lattice(initial=False).tolist()):
+                            gui_data[i+1] = ' '.join([str(x)
+                                                     for x in vector])+'\n'
+
                         n_symmops = int(gui_data[4])
                         for i in range(len(self.atom_numbers)):
-                            gui_data[i+n_symmops*4+6] = '{} {}\n'.format(self.atom_numbers[i],' '.join(str(x) for x in self.atom_positions_cart[i][:]))
-                        
-                        with open(gui_file[:-4]+'_last.gui','w') as file:
+                            gui_data[i+n_symmops*4+6] = '{} {}\n'.format(
+                                self.atom_numbers[i], ' '.join(str(x) for x in self.atom_positions_cart[i][:]))
+
+                        with open(gui_file[:-4]+'_last.gui', 'w') as file:
                             for line in gui_data:
                                 file.writelines(line)
-        self.last_geom = [self.primitive_lattice.tolist(), self.atom_numbers, self.atom_positions_cart.tolist()]
+        self.last_geom = [self.primitive_lattice.tolist(
+        ), self.atom_numbers, self.atom_positions_cart.tolist()]
         return self.last_geom
-        
+
     def get_symm_ops(self):
->>>>>>> 99e256ec
         import re
         import numpy as np
 
         symmops = []
 
-<<<<<<< HEAD
         for i, line in enumerate(self.data):
             if re.match(r'^ \*\*\*\*   \d+ SYMMOPS - TRANSLATORS IN FRACTIONAL UNITS', line):
-                self.n_symmpos = int(line.split()[1])
-                for j in range(0, self.n_symmpos):
-                    symmops.append(self.data[i+3+j].split()[2:])
-                self.symmops = np.array(symmops)
-
-                return self.symmops
-
-    def forces(self, initial=False, grad=False):
-=======
-        for i,line in enumerate(self.data):
-            if re.match(r'^ \*\*\*\*   \d+ SYMMOPS - TRANSLATORS IN FRACTIONAL UNITS',line):
                 self.n_symm_ops = int(line.split()[1])
-                for j in range(0,self.n_symm_ops):
+                for j in range(0, self.n_symm_ops):
                     symmops.append(self.data[i+3+j].split()[2:])
                 self.symm_ops = np.array(symmops)
-                
+
                 return self.symm_ops
-    
-    def get_forces(self,initial=False,grad=False):
->>>>>>> 99e256ec
+
+    def get_forces(self, initial=False, grad=False):
         import re
         import numpy as np
 
@@ -680,14 +508,9 @@
                         self.forces_cell.append(
                             [float(x) for x in self.data[j].split()])
                     self.forces_cell = np.array(self.forces_cell)
-<<<<<<< HEAD
-                    return self.forces_atoms, self.forces_cell
-
-=======
-                    self.forces = [self.forces_cell,self.forces_atoms]
+                    self.forces = [self.forces_cell, self.forces_atoms]
                     return self.forces
-                
->>>>>>> 99e256ec
+
         elif initial == False:
             for i, line in enumerate(self.data[::-1]):
                 if re.match(r'^ GRADIENT WITH RESPECT TO THE CELL PARAMETER IN HARTREE/BOHR', line):
@@ -701,24 +524,22 @@
                         self.forces_atoms.append(
                             [float(x) for x in self.data[j].split()[2:]])
                     self.forces_atoms = np.array(self.forces_atoms)
-                    self.forces = [self.forces_cell,self.forces_atoms]
+                    self.forces = [self.forces_cell, self.forces_atoms]
                     return self.forces
-        
 
     def get_mulliken_charges(self):
-        
+
         import re
 
         self.mulliken_charges = []
-        for i,line in enumerate(self.data):
-                if re.match(r'^ MULLIKEN POPULATION ANALYSIS',line):
-                    for j in range(len(self.data[i:])):
-                        line1 = self.data[i+4+j].split()
-                        if line1 == []:
-                            return self.mulliken_charges
-                        elif line1[0].isdigit() == True:
-                            self.mulliken_charges.append(float(line1[3]))
-                              
+        for i, line in enumerate(self.data):
+            if re.match(r'^ MULLIKEN POPULATION ANALYSIS', line):
+                for j in range(len(self.data[i:])):
+                    line1 = self.data[i+4+j].split()
+                    if line1 == []:
+                        return self.mulliken_charges
+                    elif line1[0].isdigit() == True:
+                        self.mulliken_charges.append(float(line1[3]))
 
     def get_config_analysis(self):
         import re
@@ -759,10 +580,7 @@
         atom_type1 = []
         atom_type2 = []
         config_list = config_list.tolist()
-<<<<<<< HEAD
-        # print(len(atom1_begin),len(atom2_begin),len(atom1_end),len(atom2_end))
         for i in range(len(atom1_end)):
-            # print(i,atom2_begin[i],atom2_end[i],config_list[atom2_begin[i]],config_list[atom2_end[i]])
             atom_type1.append(
                 [int(x) for x in config_list[atom1_begin[i+1]+1:atom1_end[i]]])
             atom_type2.append(
@@ -770,27 +588,7 @@
 
         self.atom_type1 = atom_type1
         self.atom_type2 = atom_type2
-        # print(atom_type1)
-        # print(config_list)
-        #print(np.where(config_list == 'TI')[0])
-
-        '''non_subs = []
-        subs = []
-        class_index = []
-        for i, line in enumerate(self.data[begin:]):
-            if line.split()[0] == 'CLASS':
-                class_index.append(begin+i)
-        print(self.data[class_index[0]])'''
-=======
-        for i in range(len(atom1_end)):
-            atom_type1.append([int(x) for x in config_list[atom1_begin[i+1]+1:atom1_end[i]]])
-            atom_type2.append([int(x) for x in config_list[atom2_begin[i]+1:atom2_end[i]]])
-
-        self.atom_type1 = atom_type1
-        self.atom_type2 = atom_type2
         return [self.atom_type1, self.atom_type2]
-        
->>>>>>> 99e256ec
 
 
 # TESTING
@@ -804,27 +602,21 @@
 # print('spin\n',a.spin_pol)
 # print('reciprocal\n',a.reciprocal_lattice())
 #print('last geom\n',a.extract_last_geom(print_cart=False))
-<<<<<<< HEAD
 # print('symmops\n',a.symm_ops())
 # print('forces\n',a.forces(gradient=True))
 # print('grad\n',a.grad)
 # print('scf convergence\n',a.scf_convergence(all_cycles=True))'''
-=======
-#print('symmops\n',a.symm_ops())
-#print('forces\n',a.forces(gradient=True))
-#print('grad\n',a.grad)
-#print('scf convergence\n',a.scf_convergence(all_cycles=True))'''
-#print(a.get_mulliken_charges())
+# print(a.get_mulliken_charges())
 
 class Properties_input:
-    #This creates a crystal_input object
-    
-    def __init__(self,input_name=None):
+    # This creates a crystal_input object
+
+    def __init__(self, input_name=None):
         import sys
-        
+
         self.name = input_name
         if input_name is not None:
-            try: 
+            try:
                 if input_name[-3:] != 'd12':
                     input_name = input_name+'.d12'
                 file = open(input_name, 'r')
@@ -833,7 +625,7 @@
             except:
                 print('EXITING: a .d3 file needs to be specified')
                 sys.exit(1)
-        
+
             if 'NEWK\n' in self.data:
                 self.is_newk = True
                 self.newk_block = self.data[0:2]
@@ -842,76 +634,75 @@
                 self.is_newk = False
                 self.property_block = self.data
 
-    def make_newk_block(self,shrink1,shrink2,Fermi=1,print_option=0,title=None):
-        self.newk_block = ['NEWK\n','%s %s\n' %(shrink1,shrink2),
-                    '%s %s\n'%(Fermi,print_option)]
+    def make_newk_block(self, shrink1, shrink2, Fermi=1, print_option=0, title=None):
+        self.newk_block = ['NEWK\n', '%s %s\n' % (shrink1, shrink2),
+                           '%s %s\n' % (Fermi, print_option)]
 
         return self.newk_block
 
-
-    def make_bands_block(self,k_path,n_kpoints,first_band,last_band,print_eig=0,print_option=1,
-          title='BAND STRUCTURE CALCULATION'):
-        #k_path can be:
-            ##list of list
-            ##pymatgen HighSymmKpath object
-        
+    def make_bands_block(self, k_path, n_kpoints, first_band, last_band, print_eig=0, print_option=1,
+                         title='BAND STRUCTURE CALCULATION'):
+        # k_path can be:
+        # list of list
+        # pymatgen HighSymmKpath object
+
         import numpy as np
         import sys
-        
+
         bands_block = []
-        
+
         if 'HighSymmKpath' in str(type(k_path)):
-            k_path_flat = [item for sublist in k_path.kpath['path'] for item in sublist]
+            k_path_flat = [item for sublist in k_path.kpath['path']
+                           for item in sublist]
             k_path_pmg = []
             for i in k_path_flat:
-                #This is a pmg HighSymmKpath object
-                k_path_pmg.append(k_path.kpath['kpoints'][i].tolist())  
+                # This is a pmg HighSymmKpath object
+                k_path_pmg.append(k_path.kpath['kpoints'][i].tolist())
             k_path = np.array(k_path_pmg)
-        
+
         elif type(k_path[0]) == list:
-            #This is a list of lists
-            k_path = np.array(k_path)           
-        
-        else:    
+            # This is a list of lists
+            k_path = np.array(k_path)
+
+        else:
             print('EXITING: k_path type must be a list of list (k coordinates) or\
-                a pymatgen HighSymmKpath object. %s selected' %type(k_path) )
+                a pymatgen HighSymmKpath object. %s selected' % type(k_path))
             sys.exit(1)
-        
+
         k_unique = np.unique(k_path)
-        
-        #Find the shrinking factor
-        k_unique = np.array(np.around(k_unique,4)*10000,dtype=int)
+
+        # Find the shrinking factor
+        k_unique = np.array(np.around(k_unique, 4)*10000, dtype=int)
         if len(k_unique) > 2:
-            gcd = np.gcd.reduce(k_unique) 
+            gcd = np.gcd.reduce(k_unique)
         else:
-            gcd = np.gcd(k_unique[0],k_unique[1])
-        k_path = np.array((k_path/gcd)*10000,dtype=int)
+            gcd = np.gcd(k_unique[0], k_unique[1])
+        k_path = np.array((k_path/gcd)*10000, dtype=int)
         shrink = int(10000/gcd)
-        
+
         bands_block.append('BAND\n')
         bands_block.append(title+'\n')
-        
-        bands_block.append(str(len(k_path)-1)+' '+str(shrink)+' '+str(n_kpoints)+
-                        ' '+str(first_band)+' '+str(last_band)+' '+
-                        str(print_option)+' '+str(print_eig)+'\n')
-        
-        
-        #Add the symmetry lines
+
+        bands_block.append(str(len(k_path)-1)+' '+str(shrink)+' '+str(n_kpoints) +
+                           ' '+str(first_band)+' '+str(last_band)+' ' +
+                           str(print_option)+' '+str(print_eig)+'\n')
+
+        # Add the symmetry lines
         for i in range(len(k_path[:-1])):
-            bands_block.append(' '.join([str(x) for x in k_path[i]])+'  '+
-                            ' '.join([str(x) for x in k_path[i+1]])+'\n')
-        
+            bands_block.append(' '.join([str(x) for x in k_path[i]])+'  ' +
+                               ' '.join([str(x) for x in k_path[i+1]])+'\n')
+
         bands_block.append('END\n')
-        
+
         self.bands_block = bands_block
 
-        return self.bands_block      
-
-    def make_doss_block(self,n_points=200,band_range=None,e_range=None,plotting_option=2,
-             poly=12,print_option=1):
+        return self.bands_block
+
+    def make_doss_block(self, n_points=200, band_range=None, e_range=None, plotting_option=2,
+                        poly=12, print_option=1):
         #e_range in eV
         import sys
-        
+
         doss_block = []
         if band_range == None and e_range == None:
             print('EXITING: please specify either band_range or e_range. None selected')
@@ -922,35 +713,35 @@
         elif type(band_range) == list and len(band_range) == 2:
             doss_range = band_range
         elif type(e_range) == list and len(e_range) == 2:
-            doss_range = [-1,-1]
-            
+            doss_range = [-1, -1]
+
         else:
             print('EXITING: either the band_range argument or the e_range argument\
                 do not match the required format (2 item list)')
             sys.exit(1)
-        
+
         doss_block.append('DOSS\n')
-        doss_block.append(str(0)+' '+str(n_points)+' '+str(doss_range[0])+' '+
-                        str(doss_range[1])+' '+str(plotting_option)+' '+str(poly)+' '+
-                        str(print_option)+'\n')
-        
-        if doss_range == [-1,-1]:
-            doss_block.append(str(e_range[0]/27.2114)+' '+str(e_range[1]/27.2114)+'\n')
-        
+        doss_block.append(str(0)+' '+str(n_points)+' '+str(doss_range[0])+' ' +
+                          str(doss_range[1])+' '+str(plotting_option)+' '+str(poly)+' ' +
+                          str(print_option)+'\n')
+
+        if doss_range == [-1, -1]:
+            doss_block.append(
+                str(e_range[0]/27.2114)+' '+str(e_range[1]/27.2114)+'\n')
+
         doss_block.append('END\n')
-        
+
         self.doss_block = doss_block
->>>>>>> 99e256ec
 
         return self.doss_block
-    
-    def make_pdoss_block(self,projections,proj_type='atom',output_file=None,n_points=200,band_range=None,
-              e_range=None,plotting_option=2,poly=12,print_option=1):
-
-        #projections is a list of lists
+
+    def make_pdoss_block(self, projections, proj_type='atom', output_file=None, n_points=200, band_range=None,
+                         e_range=None, plotting_option=2, poly=12, print_option=1):
+
+        # projections is a list of lists
         import sys
         from crystal_functions.file_readwrite import Crystal_output
-        
+
         pdoss_block = []
         if band_range == None and e_range == None:
             print('EXITING: please specify either band_range or e_range. None selected')
@@ -961,72 +752,71 @@
         elif type(band_range) == list and len(band_range) == 2:
             pdoss_range = band_range
         elif type(e_range) == list and len(e_range) == 2:
-            pdoss_range = [-1,-1]
-            
+            pdoss_range = [-1, -1]
+
         else:
             print('EXITING: either the band_range argument or the e_range argument\
                 do not match the required format (2 item list)')
             sys.exit(1)
-        
+
         pdoss_block.append('DOSS\n')
-        pdoss_block.append(str(len(projections))+' '+str(n_points)+' '+str(pdoss_range[0])+' '+
-                        str(pdoss_range[1])+' '+str(plotting_option)+' '+str(poly)+' '+
-                        str(print_option)+'\n')
-        
-        if pdoss_range == [-1,-1]:
-            pdoss_block.append(str(e_range[0]/27.2114)+' '+str(e_range[1]/27.2114)+'\n')
-        
+        pdoss_block.append(str(len(projections))+' '+str(n_points)+' '+str(pdoss_range[0])+' ' +
+                           str(pdoss_range[1])+' '+str(plotting_option)+' '+str(poly)+' ' +
+                           str(print_option)+'\n')
+
+        if pdoss_range == [-1, -1]:
+            pdoss_block.append(
+                str(e_range[0]/27.2114)+' '+str(e_range[1]/27.2114)+'\n')
+
         flat_proj = [x for sublist in projections for x in sublist]
-        if all(isinstance(x, int) for x in flat_proj):        
+        if all(isinstance(x, int) for x in flat_proj):
             if proj_type == 'atom':
-                for proj in projections:                
-                    pdoss_block.append(str(-len(proj))+' '+' '.join([str(x) for x in proj])+'\n')
+                for proj in projections:
+                    pdoss_block.append(str(-len(proj))+' ' +
+                                       ' '.join([str(x) for x in proj])+'\n')
             if proj_type == 'ao':
-                for proj in projections:  
-                    pdoss_block.append(str(len(proj))+' '+' '.join([str(x) for x in proj])+'\n') 
+                for proj in projections:
+                    pdoss_block.append(str(len(proj))+' ' +
+                                       ' '.join([str(x) for x in proj])+'\n')
             elif proj_type != 'atom' and proj_type != 'ao':
-                print('EXITING: please specify either atom or ao projection. %s selected' % proj_type)
+                print(
+                    'EXITING: please specify either atom or ao projection. %s selected' % proj_type)
                 sys.exit(1)
         elif all(isinstance(x, str) for x in flat_proj):
             if output_file == None:
-                print('EXITING: please specify an outut file to use the atoms projection.')
+                print(
+                    'EXITING: please specify an outut file to use the atoms projection.')
                 sys.exit(1)
             else:
                 output = Crystal_output(output_file)
                 output.extract_last_geom()
                 atoms_symbols = output.atom_symbols
                 atoms_symbols.insert(0, 0)
-                
+
                 for proj in projections:
                     atom_positions_list = []
                     for element in proj:
-                        index = [i for i,ele in enumerate(atoms_symbols) if ele==element.upper()]
+                        index = [i for i, ele in enumerate(
+                            atoms_symbols) if ele == element.upper()]
                         atom_positions_list.append([str(x) for x in index])
-                    pdoss_block.append(str(-len(index))+' '+' '.join([str(x) for x in index])+'\n')        
-    
+                    pdoss_block.append(
+                        str(-len(index))+' '+' '.join([str(x) for x in index])+'\n')
+
         pdoss_block.append('END\n')
-        
+
         self.pdoss_block = pdoss_block
         return self.pdoss_block
-     
+
 
 class Properties_output:
 
-<<<<<<< HEAD
     def __init__(self, properties_output):
 
+        import sys
+
         self.file_name = properties_output
 
         try:
-=======
-    def __init__(self,properties_output):
-       
-        import sys
-
-        self.file_name = properties_output
-
-        try: 
->>>>>>> 99e256ec
             file = open(self.file_name, 'r')
             self.data = file.readlines()
             file.close()
@@ -1034,17 +824,10 @@
             print('EXITING: a CRYSTAL properties file needs to be specified')
             sys.exit(1)
 
-<<<<<<< HEAD
-    def read_bands(self):
+    def read_cry_bands(self):
         # This class contains the bands objects created from reading the
         # band files created by different electronic structure codes
         # Returns an array where the band energy is expressed in eV
-=======
-    def read_cry_bands(self):
-        #This class contains the bands objects created from reading the 
-        #band files created by different electronic structure codes
-        #Returns an array where the band energy is expressed in eV
->>>>>>> 99e256ec
 
         import re
         import numpy as np
@@ -1103,26 +886,14 @@
         if self.spin == 2:
             # line where the first beta band is. Written this way to help identify
             first_k_beta = first_k + self.n_kpoints + 15 + 2*self.n_tick + 2
-<<<<<<< HEAD
             for i, line in enumerate(data[first_k_beta:-1]):
-                # organization of the bands energy into the array
                 self.bands[:self.n_bands+1, i,
                            1] = np.array([float(n) for n in line.split()[1:]])
 
         # Convert all the energy to eV
-        self.bands[:, :, :] = self.bands[:, :, :]*27.2114
-
-        return 'bands', self.bands, '\nno_bands\n', self.n_bands, 'spin\n', self.spin, 'no_tick\n', self.n_tick, 'input coordinates\n', self.k_point_inp_coordinates, 'no_points\n', self.n_points, 'k point coordiantes\n', self.k_point_coordinates, 'tick poitions\n', self.tick_position, 'tick labels\n', self.tick_label
-
-=======
-            for i,line in enumerate(data[first_k_beta:-1]):
-                self.bands[:self.n_bands+1,i,1] = np.array([float(n) for n in line.split()[1:]])
-        
-        #Convert all the energy to eV    
-        self.bands[1:,:,:] = self.bands[1:,:,:]*27.2114
-        return self  
-    
->>>>>>> 99e256ec
+        self.bands[1:, :, :] = self.bands[1:, :, :]*27.2114
+        return self
+
     '''###TESTING
     mgo_bands = Bands('data/mgo_BAND_dat.BAND') 
     mgo_file = mgo_bands.read_cry_band()
@@ -1166,42 +937,22 @@
         return self
 
     def read_cry_contour(self):
-<<<<<<< HEAD
-        # Ale C's function to read contour data
-=======
-        #Functions that extract useful info and stores it in sel.attributes
->>>>>>> 99e256ec
+        # Functions that extract useful info and stores it in sel.attributes
         pass
 
-<<<<<<< HEAD
-
-'''###TESTING
-mgo_DOSS = Doss('data/mgo_spin_DOSS_dat.DOSS') 
-mgo_file = mgo_DOSS.read_cry_doss()
-print(mgo_file.doss[0,-1:1:-1,0])'''
-
-
-def write_cry_input(input_name, crystal_input=None, crystal_blocks=None, external_obj=None, comment=None):
+
+# TESTING
+#contour_obj = Crystal_properties('../examples/data/SURFRHOO.DAT').read_cry_contour()
+#a = contour_obj.read_cry_contour()
+#bands = Crystal_properties('../examples/data/mgo_BAND_dat.BAND').read_cry_bands()
+# print(bands.bands)
+
+
+def write_crystal_input(input_name, crystal_input=None, crystal_blocks=None, external_obj=None, comment=None):
     # input_name is the name of the imput that is going to be written (.d12)
     # crystal_input is an object belonging to the crystal_input Class.
     # external_obj is the ASE or pymatgen object that is going to be written in the fort.34
 
-=======
-        
-###TESTING
-#contour_obj = Crystal_properties('../examples/data/SURFRHOO.DAT').read_cry_contour()
-#a = contour_obj.read_cry_contour()
-#bands = Crystal_properties('../examples/data/mgo_BAND_dat.BAND').read_cry_bands()
-#print(bands.bands)
-
-
-
-def write_crystal_input(input_name,crystal_input=None,crystal_blocks=None,external_obj=None,comment=None):
-    #input_name is the name of the imput that is going to be written (.d12)
-    #crystal_input is an object belonging to the crystal_input Class.
-    #external_obj is the ASE or pymatgen object that is going to be written in the fort.34
-    
->>>>>>> 99e256ec
     import itertools
     import sys
     import re
@@ -1274,14 +1025,9 @@
 print(mgo.geom_block)
 write_cry_input('examples/data/mgo_TEST.d12',crystal_blocks= [mgo.geom_block,mgo.bs_block,mgo.func_block,mgo.scf_block],external_obj=substrate_conv,comment='YES')'''
 
-<<<<<<< HEAD
-
-def write_cry_properties(input_name, property_block, newk=False):
-
-=======
-def write_properties_input(input_name,property_block,newk=False):
-    
->>>>>>> 99e256ec
+
+def write_properties_input(input_name, property_block, newk=False):
+
     import sys
     import itertools
 
